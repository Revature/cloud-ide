--- conflicted
+++ resolved
@@ -70,27 +70,16 @@
       options:
         max-size: "100m"
         max-file: "3"
-    networks:
-      - monitor    
     environment:
       - GF_PATHS_PROVISIONING=/etc/grafana/provisioning
       - DS_PROMETHEUS=prometheus
-    ports:
-      - "3000:3000"
-    logging:
-      options:
-        max-size: "100m"
-        max-file: "3"
     volumes: 
       - "grafana-data:/var/lib/grafana"
       - "./datasources.yml:/etc/grafana/provisioning/datasources/datasources.yml"
       - "./dashboards:/var/lib/grafana/dashboards"
       - "./default.yml:/etc/grafana/provisioning/dashboards/default.yml"
-<<<<<<< HEAD
     networks:
       - monitor
-=======
->>>>>>> 4839f27a
     depends_on:
       - loki
       - pushgateway
