"use client";
import React, { useState } from 'react';
import { useRouter, useParams } from 'next/navigation';
import Button from "@/components/ui/button/Button";
<<<<<<< HEAD
import { RunnerState } from '@/types/runner';
=======
import { Runner, RunnerState } from '@/types/runner';
import { useQuery } from '@tanstack/react-query';
import { runnersApi } from "@/services/cloud-resources/runners";
>>>>>>> c88ed264
import dynamic from 'next/dynamic';

// Import the props interface from the terminal component
import type { TerminalComponentProps } from '../terminal/TerminalComponent';
<<<<<<< HEAD
import { useRunnerQuery } from '@/hooks/api/runners/useRunnersData';
=======
>>>>>>> c88ed264

// Import terminal component with ssr: false to prevent server-side rendering
// Use the imported props type with dynamic import
const TerminalComponent = dynamic<TerminalComponentProps>(
  () => import('../terminal/TerminalComponent'),
  { ssr: false }
);

const getStateColor = (state: RunnerState) => {
  switch (state) {
    case "active":
      return 'bg-green-100 text-green-800 dark:bg-green-900/30 dark:text-green-400';
    case "ready":
      return 'bg-blue-100 text-blue-800 dark:bg-blue-900/30 dark:text-blue-400';
    case "awaiting_client":
      return 'bg-yellow-100 text-yellow-800 dark:bg-yellow-900/30 dark:text-yellow-400';
    case "starting":
      return 'bg-purple-100 text-purple-800 dark:bg-purple-900/30 dark:text-purple-400';
    case "runner_starting":
      return 'bg-purple-100 text-purple-800 dark:bg-purple-900/30 dark:text-purple-400';
<<<<<<< HEAD
=======
    case "ready_claimed":
      return 'bg-blue-100 text-blue-800 dark:bg-blue-900/30 dark:text-blue-400';
>>>>>>> c88ed264
    case "terminated":
    default:
      return 'bg-gray-100 text-gray-800 dark:bg-gray-700 dark:text-gray-300';
  }
};

const getStateLabel = (state: RunnerState) => {
  switch (state) {
    case "active":
      return 'Active';
    case "ready":
      return 'Ready';
    case "awaiting_client":
      return 'Awaiting Client';
    case "starting":
      return 'Starting';
    case "runner_starting":
      return 'Starting';
<<<<<<< HEAD
=======
    case "ready_claimed":
      return 'Ready';
>>>>>>> c88ed264
    case "terminated":
      return 'Terminated';
    default:
      return state;
  }
};

const RunnerView: React.FC = () => {
  const router = useRouter();
  const params = useParams();
  const runnerId = params.id as string;
  
  // Get runner data from API
<<<<<<< HEAD
  const { data: runner, isLoading, error } = useRunnerQuery(Number(runnerId))
=======
  const { data: runner, isLoading, error } = useQuery<Runner>({
    queryKey: ['runner', runnerId],
    queryFn: () => runnersApi.getById(Number(runnerId)),
  });
>>>>>>> c88ed264

  const [confirmTerminate, setConfirmTerminate] = useState(false);
  const [terminalVisible, setTerminalVisible] = useState(false);
  const [terminalConnected, setTerminalConnected] = useState(false);
  const [terminalError, setTerminalError] = useState<string | null>(null);

  const toggleTerminal = () => {
    if (terminalVisible) {
      setTerminalVisible(false);
      setTerminalConnected(false);
    } else {
      setTerminalVisible(true);
    }
  };

  const handleTerminalConnectionChange = (connected: boolean) => {
    setTerminalConnected(connected);
  };

  const handleTerminalError = (error: string) => {
    setTerminalError(error);
    console.error("Terminal error:", error);
  };

  const goBack = () => {
    router.push('/runners');
  };

  const handleTerminate = async () => {
    if (!runner) return;
    
    if (confirmTerminate) {
      try {
        // Call terminate API through the service
        // await runnersApi.terminate(runner.id);
        
        // Success - wait a moment then redirect to runner list
        setTimeout(() => {
          router.push('/runners');
        }, 1500);
      } catch (error) {
        console.error('Error terminating runner:', error);
      } finally {
        setConfirmTerminate(false);
      }
    } else {
      setConfirmTerminate(true);
    }
  };

<<<<<<< HEAD
  const canConnect = runner?.state === 'active' || runner?.state === 'awaiting_client' || runner?.state === 'ready' || runner?.state === 'terminated' || runner?.state === 'starting' || runner?.state === 'runner_starting';
=======
  const canConnect = runner?.state === 'active' || runner?.state === 'awaiting_client' || runner?.state === 'ready' || runner?.state === 'ready_claimed' || runner?.state === 'starting' || runner?.state === 'runner_starting';
>>>>>>> c88ed264
  const canTerminate = runner?.state !== 'terminated';

  if (isLoading) {
    return (
      <div className="flex justify-center">
        <div className="animate-pulse">Loading...</div>
      </div>
    );
  }

  if (error || !runner) {
    return (
      <div className="p-4 bg-red-50 border border-red-200 rounded-lg text-red-800 dark:bg-red-900/20 dark:border-red-800/20 dark:text-red-400">
        <h3 className="text-lg font-semibold mb-2">Error Loading Runner</h3>
        <p>Unable to load runner details. Please try again later.</p>
        <Button 
          variant="outline" 
          size="sm"
          onClick={goBack}
          className="mt-4"
        >
          Return to Runners
        </Button>
      </div>
    );
  }

  return (
    <>
      <div className="flex items-center mb-6">
        <Button 
          variant="outline" 
          size="sm"
          onClick={goBack}
          className="mr-4"
        >
          <svg
            className="w-4 h-4 mr-2"
            width="24"
            height="24"
            viewBox="0 0 24 24"
            fill="none"
            xmlns="http://www.w3.org/2000/svg"
          >
            <path
              d="M19 12H5M5 12L12 19M5 12L12 5"
              stroke="currentColor"
              strokeWidth="2"
              strokeLinecap="round"
              strokeLinejoin="round"
            />
          </svg>
          Back
        </Button>
        <h2 className="text-2xl font-bold text-gray-800 dark:text-white/90">Runner Details</h2>
        <div className="ml-auto flex space-x-3">
          {canConnect && (
            <Button 
              size="sm" 
              variant="secondary"
              onClick={toggleTerminal}
              className={terminalVisible 
                ? "text-yellow-600 bg-yellow-50 hover:bg-yellow-100 dark:text-yellow-400 dark:bg-yellow-900/20 dark:hover:bg-yellow-900/30"
                : "text-blue-600 bg-blue-50 hover:bg-blue-100 dark:text-blue-400 dark:bg-blue-900/20 dark:hover:bg-blue-900/30"
              }
            >
              {terminalVisible ? (
                <>
                  <svg 
                    width="20" 
                    height="20" 
                    viewBox="0 0 24 24" 
                    fill="none" 
                    xmlns="http://www.w3.org/2000/svg"
                    className="stroke-current mr-2"
                  >
                    <path 
                      d="M18 6L6 18M6 6L18 18" 
                      strokeWidth="2" 
                      strokeLinecap="round" 
                      strokeLinejoin="round"
                    />
                  </svg>
                  Disconnect
                </>
              ) : (
                <>
                  <svg 
                    width="20" 
                    height="20" 
                    viewBox="0 0 24 24" 
                    fill="none" 
                    xmlns="http://www.w3.org/2000/svg"
                    className="stroke-current mr-2"
                  >
                    <path 
                      d="M5 12H19M19 12L12 5M19 12L12 19" 
                      strokeWidth="2" 
                      strokeLinecap="round" 
                      strokeLinejoin="round"
                    />
                  </svg>
                  Connect
                </>
              )}
            </Button>
          )}
          {canTerminate && (
            <Button 
              size="sm" 
              variant="destructive"
              onClick={handleTerminate}
            >
              <svg 
                width="20" 
                height="20" 
                viewBox="0 0 24 24" 
                fill="none" 
                xmlns="http://www.w3.org/2000/svg"
                className="stroke-current mr-2"
              >
                <path 
                  d="M18 6L6 18M6 6L18 18" 
                  strokeWidth="2" 
                  strokeLinecap="round" 
                  strokeLinejoin="round"
                />
              </svg>
              {confirmTerminate ? "Confirm Termination" : "Terminate"}
            </Button>
          )}
        </div>
      </div>

      {/* Terminal Section - Visible when connected */}
      {terminalVisible && (
        <div className="mb-6 bg-white dark:bg-white/[0.03] rounded-2xl border border-gray-200 dark:border-white/[0.05] p-6">
          <div className="flex justify-between items-center mb-4">
            <h3 className="text-lg font-semibold text-gray-800 dark:text-white/90">
              Terminal Connection
            </h3>
            <span className={`inline-flex items-center px-3 py-1 rounded-full text-xs font-medium ${
              terminalConnected 
                ? 'bg-green-100 text-green-800 dark:bg-green-900/30 dark:text-green-400' 
                : 'bg-gray-100 text-gray-800 dark:bg-gray-700 dark:text-gray-300'
            }`}>
              {terminalConnected ? 'Connected' : 'Connecting...'}
            </span>
          </div>
          
          {terminalError && (
            <div className="mb-4 p-3 bg-red-50 border border-red-200 rounded-lg text-sm text-red-800 dark:bg-red-900/20 dark:border-red-800/20 dark:text-red-400">
              <div className="flex items-start">
                <svg className="w-4 h-4 mt-0.5 mr-2 flex-shrink-0" viewBox="0 0 24 24" fill="none">
                  <path d="M12 9v2m0 4h.01m-6.938 4h13.856c1.54 0 2.502-1.667 1.732-3L13.732 4c-.77-1.333-2.694-1.333-3.464 0L3.34 16c-.77 1.333.192 3 1.732 3z" 
                    stroke="currentColor" strokeWidth="2" strokeLinecap="round" strokeLinejoin="round" />
                </svg>
                <span>{terminalError}</span>
              </div>
            </div>
          )}
          
          <div className="border border-gray-200 dark:border-gray-700 rounded-lg overflow-hidden">
            <div className="h-96 w-full">
              <TerminalComponent 
                runnerId={parseInt(runnerId)} 
                onConnectionChange={handleTerminalConnectionChange}
                onError={handleTerminalError}
              />
            </div>
          </div>
        </div>
      )}

      <div className="bg-white dark:bg-white/[0.03] rounded-2xl border border-gray-200 dark:border-white/[0.05] p-6">
        {/* Runner details section remains the same */}
        <div className="flex justify-between items-start mb-6">
          <div className="flex items-center gap-4">
            <div>
              <h3 className="text-xl font-semibold text-gray-800 dark:text-white/90">Runner {runner.id}</h3>
              <p className="text-gray-500 dark:text-gray-400">Created on {runner.createdOn}</p>
            </div>
          </div>
          <div className="flex gap-3">
            <span className={`inline-flex items-center px-3 py-1 rounded-full text-sm font-medium ${getStateColor(runner.state)}`}>
              {getStateLabel(runner.state)}
            </span>
          </div>
        </div>

        <div className="grid grid-cols-1 md:grid-cols-2 gap-8 h-full">
          {/* Rest of the component remains the same */}
          {/* ... */}
        </div>
      </div>
    </>
  );
};

export default RunnerView;<|MERGE_RESOLUTION|>--- conflicted
+++ resolved
@@ -2,21 +2,12 @@
 import React, { useState } from 'react';
 import { useRouter, useParams } from 'next/navigation';
 import Button from "@/components/ui/button/Button";
-<<<<<<< HEAD
 import { RunnerState } from '@/types/runner';
-=======
-import { Runner, RunnerState } from '@/types/runner';
-import { useQuery } from '@tanstack/react-query';
-import { runnersApi } from "@/services/cloud-resources/runners";
->>>>>>> c88ed264
 import dynamic from 'next/dynamic';
 
 // Import the props interface from the terminal component
 import type { TerminalComponentProps } from '../terminal/TerminalComponent';
-<<<<<<< HEAD
 import { useRunnerQuery } from '@/hooks/api/runners/useRunnersData';
-=======
->>>>>>> c88ed264
 
 // Import terminal component with ssr: false to prevent server-side rendering
 // Use the imported props type with dynamic import
@@ -37,11 +28,8 @@
       return 'bg-purple-100 text-purple-800 dark:bg-purple-900/30 dark:text-purple-400';
     case "runner_starting":
       return 'bg-purple-100 text-purple-800 dark:bg-purple-900/30 dark:text-purple-400';
-<<<<<<< HEAD
-=======
     case "ready_claimed":
       return 'bg-blue-100 text-blue-800 dark:bg-blue-900/30 dark:text-blue-400';
->>>>>>> c88ed264
     case "terminated":
     default:
       return 'bg-gray-100 text-gray-800 dark:bg-gray-700 dark:text-gray-300';
@@ -60,11 +48,8 @@
       return 'Starting';
     case "runner_starting":
       return 'Starting';
-<<<<<<< HEAD
-=======
     case "ready_claimed":
       return 'Ready';
->>>>>>> c88ed264
     case "terminated":
       return 'Terminated';
     default:
@@ -78,14 +63,7 @@
   const runnerId = params.id as string;
   
   // Get runner data from API
-<<<<<<< HEAD
   const { data: runner, isLoading, error } = useRunnerQuery(Number(runnerId))
-=======
-  const { data: runner, isLoading, error } = useQuery<Runner>({
-    queryKey: ['runner', runnerId],
-    queryFn: () => runnersApi.getById(Number(runnerId)),
-  });
->>>>>>> c88ed264
 
   const [confirmTerminate, setConfirmTerminate] = useState(false);
   const [terminalVisible, setTerminalVisible] = useState(false);
@@ -136,11 +114,7 @@
     }
   };
 
-<<<<<<< HEAD
-  const canConnect = runner?.state === 'active' || runner?.state === 'awaiting_client' || runner?.state === 'ready' || runner?.state === 'terminated' || runner?.state === 'starting' || runner?.state === 'runner_starting';
-=======
   const canConnect = runner?.state === 'active' || runner?.state === 'awaiting_client' || runner?.state === 'ready' || runner?.state === 'ready_claimed' || runner?.state === 'starting' || runner?.state === 'runner_starting';
->>>>>>> c88ed264
   const canTerminate = runner?.state !== 'terminated';
 
   if (isLoading) {
