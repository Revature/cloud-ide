--- conflicted
+++ resolved
@@ -14,10 +14,7 @@
 import { BackendAppRequest } from "@/types";
 import { useEnrichEnvData } from "@/hooks/useEnrichEnvData";
 
-<<<<<<< HEAD
-=======
 // const SETUP_WS_URL = 'ws://localhost:8020/api/v1/app_requests/runner_status';
->>>>>>> ab5c2a6d
 const SETUP_WS_URL = 'ws://devide.revature.com/api/v1/app_requests/runner_status';
 
 type WorkflowStage = 'form' | 'webSocketSetup' | 'connecting' | 'terminal' | 'readyToSubmit' | 'submitting' | 'success' | 'error';
