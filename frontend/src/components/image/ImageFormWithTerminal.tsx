"use client";

import React, { useCallback, useEffect, useRef, useState } from "react";
import ImageForm, { ImageFormData } from "./ImageForm";
import { runnersApi } from "@/services/cloud-resources/runners";
import { imagesApi } from "@/services/cloud-resources/images";
import { appRequestsApi } from "@/services/cloud-resources/appRequests";
import ImageRunnerTerminal from "./ImageRunnerTerminal";
import ConnectingStatusDisplay from "../ui/connection/ConnectingStatusDisplay";
import type { ConnectingStatusDisplayProps } from "../ui/connection/ConnectingStatusDisplay";
import Button from "../ui/button/Button";
import { useRouter } from "next/navigation";
import { SuccessIcon } from "../ui/icons/CustomIcons";
import { BackendAppRequest } from "@/types";
import { useEnrichEnvData } from "@/hooks/useEnrichEnvData";

type WorkflowStage =
  | "form"
  | "webSocketSetup"
  | "connecting"
  | "terminal"
  | "submitting"
  | "success"
  | "error";

/**
 * A React component that combines an image form with a terminal for interactive workflows.
 * It manages multiple stages of the workflow, including form submission, WebSocket setup,
 * terminal interaction, and final submission.
 */
const ImageFormWithTerminal: React.FC = () => {
  const [workflowStage, setWorkflowStage] = useState<WorkflowStage>("form");
  const [imageFormData, setImageFormData] = useState<ImageFormData | null>(null);
  const [runnerId, setRunnerId] = useState<number>(0);
  const [errorMessage, setErrorMessage] = useState<string | null>(null);
  const [setupWebSocket, setSetupWebSocket] = useState<WebSocket | null>(null);
  const runnerIdReceivedRef = useRef<boolean>(false);
  const setupTimeoutRef = useRef<NodeJS.Timeout | null>(null);

  const router = useRouter();

  const workflowStageRef = useRef(workflowStage);
  useEffect(() => {
    workflowStageRef.current = workflowStage;
  }, [workflowStage]);

  const { enrichEnvDataWithUserIp } = useEnrichEnvData();

  /**
   * Cleans up WebSocket connections and any associated timeouts.
   */
  const cleanupConnections = useCallback(() => {
    if (setupWebSocket && setupWebSocket.readyState === WebSocket.OPEN) {
      setupWebSocket.close(1000, "Client initiated cleanup");
    }
    setSetupWebSocket(null);
    if (setupTimeoutRef.current) {
      clearTimeout(setupTimeoutRef.current);
      setupTimeoutRef.current = null;
    }
  }, [setupWebSocket]);

  /**
   * Handles form submission and initiates the WebSocket setup process.
   *
   * @param data - The data submitted from the image form.
   * @param e - The form submission event.
   */
<<<<<<< HEAD
  const handleFormSubmitAndConnect = useCallback(
    async (data: ImageFormData, e?: React.FormEvent<HTMLFormElement>) => {
      e?.preventDefault();
      cleanupConnections();
      setImageFormData(data);
      setErrorMessage(null);
      runnerIdReceivedRef.current = false;
      setRunnerId(0);
      setWorkflowStage("webSocketSetup");

      const wsProtocol = window.location.protocol === "https:" ? "wss:" : "ws:";
      const deploymentUrl =
        process.env["NEXT_PUBLIC_DEPLOYMENT_URL"] || "localhost:8000";
      const SETUP_WS_URL = `${wsProtocol}//${deploymentUrl}/api/v1/app_requests/runner_status`;

      try {
        const enrichedEnvData = await enrichEnvDataWithUserIp({
          script_vars: JSON.stringify(data.scriptVars || {}),
          env_vars: JSON.stringify(data.envVars || {}),
        });

        const appRequest: BackendAppRequest = {
          image_id: data.baseImageIdentifier || 0,
          user_email: "ashoka.shringla@revature.com", // Replace with dynamic user email if available
          session_time: 60, // Default session time
          runner_type: "temporary", // Default runner type
          env_data: {
            script_vars: JSON.parse(enrichedEnvData.script_vars),
            env_vars: JSON.parse(enrichedEnvData.env_vars),
          },
        };

        const { request_id } = await appRequestsApi.createWithStatus(appRequest);

        if (!request_id) {
          throw new Error("Invalid requestId received from API.");
=======
  const handleFormSubmitAndConnect = useCallback(async (data: ImageFormData, e?: React.FormEvent<HTMLFormElement>) => {
    e?.preventDefault();
    cleanupConnections();
    setImageFormData(data);
    setErrorMessage(null);
    runnerIdReceivedRef.current = false;
    setRunnerId(0);
    setWorkflowStage('webSocketSetup');

    const wsProtocol = window.location.protocol === 'https:' ? 'wss:' : 'ws:';
    const deploymentUrl = process.env['NEXT_PUBLIC_DEPLOYMENT_URL'] || 'localhost:8000'; 
    const SETUP_WS_URL = `${wsProtocol}//${deploymentUrl}/api/v1/app_requests/runner_status`;

    try {
      const enrichedEnvData = await enrichEnvDataWithUserIp({
        script_vars: JSON.stringify(data.scriptVars || {}),
        env_vars: JSON.stringify(data.envVars || {}),
      });

      const appRequest: BackendAppRequest = {
        image_id: data.baseImageIdentifier || 0,
        user_email: "ashoka.shringla@revature.com", // Replace with dynamic user email if available
        session_time: 60, // Default session time
        runner_type: "temporary", // Default runner type
        env_data: {
          script_vars: JSON.parse(enrichedEnvData.script_vars),
          env_vars: JSON.parse(enrichedEnvData.env_vars),
        },
      };

      const { lifecycle_token } = await appRequestsApi.createWithStatus(appRequest);

      if (!lifecycle_token) {
        throw new Error("Invalid requestId received from API.");
      }

      const wsUrl = `${SETUP_WS_URL}/${lifecycle_token}`;
      const ws = new WebSocket(wsUrl);
      setSetupWebSocket(ws);
      setWorkflowStage('connecting');

      ws.onopen = () => {
        if (workflowStageRef.current === 'connecting') {
          console.log(`Setup WS Opened (Req ID: ${lifecycle_token}).`);
        } else {
          ws.close(1000, "Stale connection attempt");
>>>>>>> 7053a4f7
        }

        const wsUrl = `${SETUP_WS_URL}/${request_id}`;
        const ws = new WebSocket(wsUrl);
        setSetupWebSocket(ws);
        setWorkflowStage("connecting");

        ws.onopen = () => {
          if (workflowStageRef.current === "connecting") {
            console.log(`Setup WS Opened (Req ID: ${request_id}).`);
          } else {
            ws.close(1000, "Stale connection attempt");
          }
        };

        ws.onerror = (event) => {
          if (workflowStageRef.current === "connecting") {
            setErrorMessage(
              `Failed to establish WebSocket connection. ${event}`
            );
            setWorkflowStage("error");
            cleanupConnections();
          }
        };

        ws.onclose = (event) => {
          if (workflowStageRef.current === "connecting") {
            console.warn(`Setup WS closed early: Code=${event.code}`);
          }
        };
      } catch (error) {
        if (workflowStageRef.current === "connecting") {
          setErrorMessage(
            error instanceof Error
              ? error.message
              : "Failed to initiate terminal session."
          );
          setWorkflowStage("error");
          cleanupConnections();
        }
      }
    },
    [cleanupConnections, enrichEnvDataWithUserIp]
  );

  /**
   * Handles the final submission of the image creation request.
   */
  const handleFinalSubmit = useCallback(async () => {
    if (!imageFormData) {
      setErrorMessage("Image Form Data is Missing");
      setWorkflowStage("error");
      return;
    }

  /**
   * Handles the completion of the terminal interaction step.
   */

    setWorkflowStage("submitting");

    try {
      const payload = {
        name: imageFormData.name,
        description: imageFormData.description,
        machine_id: imageFormData.machine.id,
        cloud_connector_id: imageFormData.cloudConnector?.id,
        runner_id: runnerId,
      };

      console.log("Payload being sent to the API:", payload);

      await imagesApi.create(payload);

      setWorkflowStage("success");
    } catch (error) {
      setErrorMessage(
        error instanceof Error
          ? error.message
          : "An unknown error has occurred"
      );
      setWorkflowStage("error");
    }
  }, [imageFormData, runnerId]);

  /**
   * Handles the cancellation of the workflow and cleans up resources.
   */
  const handleCancel = useCallback(async () => {
    const currentRunnerId = runnerId;

    setWorkflowStage("form");
    setImageFormData(null);
    setRunnerId(0);
    setErrorMessage(null);

    if (currentRunnerId !== null) {
      try {
        if (runnerId) await runnersApi.getById(runnerId);
      } catch (error) {
        console.error("Failed to request runner cleanup on cancel:", error);
      }
    }

    cleanupConnections();
  }, [runnerId, cleanupConnections]);

  /**
   * Handles the completion of the WebSocket connection process.
   *
   * @param result - The result of the connection process.
   */
  const handleConnectionComplete: ConnectingStatusDisplayProps["onComplete"] =
    useCallback((result) => {
      if (result.status !== "failed") {
        setRunnerId(result.runnerId);
        setWorkflowStage("terminal");
      } else {
        setErrorMessage(result.message);
        setWorkflowStage("error");
        setRunnerId(0);
      }
    }, []);

  const isLoading =
    workflowStage === "connecting" || workflowStage === "submitting";
    
  const handleTerminalClose = useCallback(() => {
    // Directly proceed to final submission after terminal interaction
    handleFinalSubmit();
  }, [handleFinalSubmit]);

  return (
    <div>
      {errorMessage && (
        <div style={{ color: "red", marginBottom: "1rem" }}>
          Error: {errorMessage}
        </div>
      )}

      {workflowStage === "success" && (
        <div style={{ color: "green" }}>Request Submitted Successfully!</div>
      )}

      {(workflowStage === "form" ||
        workflowStage === "submitting" ||
        workflowStage === "error") && (
        <ImageForm
          onSubmitAndConnect={handleFormSubmitAndConnect}
          onFinalSubmit={handleFinalSubmit}
          isLoading={isLoading}
          canFinalSubmit={false} // Disable final submit button in the form
          onCancel={handleCancel}
          initialData={imageFormData}
        />
      )}

      {workflowStage === "webSocketSetup" && (
        <div className="flex flex-col items-center justify-center p-8 border rounded-lg bg-gray-50 dark:bg-gray-800 dark:border-gray-700 mt-4">
          <svg
            className="animate-spin h-8 w-8 text-blue-500 mb-3"
            xmlns="http://www.w3.org/2000/svg"
            fill="none"
            viewBox="0 0 24 24"
          >
            <circle
              className="opacity-25"
              cx="12"
              cy="12"
              r="10"
              stroke="currentColor"
              strokeWidth="4"
            ></circle>
            <path
              className="opacity-75"
              fill="currentColor"
              d="M4 12a8 8 0 018-8V0C5.373 0 0 5.373 0 12h4zm2 5.291A7.962 7.962 0 014 12H0c0 3.042 1.135 5.824 3 7.938l3-2.647z"
            ></path>
          </svg>
          <h3 className="text-lg font-semibold dark:text-white mb-1">
            Initiating Instance...
          </h3>
          <p className="text-sm text-gray-600 dark:text-gray-400">
            Requesting connection details, please wait.
          </p>
        </div>
      )}

      {workflowStage === "connecting" && (
        <div className="mt-4 p-4 border rounded-lg bg-gray-50 dark:bg-gray-800 dark:border-gray-700">
          <h3 className="text-lg font-semibold mb-3 dark:text-white">
            Connecting to Instance...
          </h3>
          <ConnectingStatusDisplay
            webSocket={setupWebSocket}
            onComplete={handleConnectionComplete}
          />
        </div>
      )}

      {workflowStage === "terminal" && (
        <div className="border border-gray-200 dark:border-gray-700 rounded-lg overflow-hidden">
          <div className="h-150 w-full">
            <ImageRunnerTerminal
              runnerId={runnerId}
              onInteractionComplete={() => handleTerminalClose()} // Directly proceed to final submission
              onWorkflowError={(error) => {
                setErrorMessage(`Terminal session error: ${error}`);
                setRunnerId(0);
              }}
            />
          </div>
        </div>
      )}

      {workflowStage === "success" && (
        <div className="flex flex-col items-center justify-center p-6 border border-green-300 rounded-lg bg-green-50 dark:bg-green-900/50 dark:border-green-700 mt-4 text-center shadow-sm">
          <SuccessIcon className="w-12 h-12 text-green-500 dark:text-green-400 mb-3" />
          <h3 className="text-xl font-semibold text-green-800 dark:text-green-200 mb-2">
            Submission Successful!
          </h3>
          <p className="text-sm text-gray-700 dark:text-gray-300 mb-5 max-w-md">
            Your image creation request has been submitted. It should appear in
            the Images tab within a few minutes once processing is complete.
          </p>
          <Button
            variant="primary"
            size="sm"
            onClick={() => router.push("/images")}
          >
            Go to Images
          </Button>
        </div>
      )}
    </div>
  );
};

export default ImageFormWithTerminal;<|MERGE_RESOLUTION|>--- conflicted
+++ resolved
@@ -66,7 +66,6 @@
    * @param data - The data submitted from the image form.
    * @param e - The form submission event.
    */
-<<<<<<< HEAD
   const handleFormSubmitAndConnect = useCallback(
     async (data: ImageFormData, e?: React.FormEvent<HTMLFormElement>) => {
       e?.preventDefault();
@@ -99,68 +98,20 @@
           },
         };
 
-        const { request_id } = await appRequestsApi.createWithStatus(appRequest);
-
-        if (!request_id) {
+        const { lifecycle_token } = await appRequestsApi.createWithStatus(appRequest);
+
+        if (!lifecycle_token) {
           throw new Error("Invalid requestId received from API.");
-=======
-  const handleFormSubmitAndConnect = useCallback(async (data: ImageFormData, e?: React.FormEvent<HTMLFormElement>) => {
-    e?.preventDefault();
-    cleanupConnections();
-    setImageFormData(data);
-    setErrorMessage(null);
-    runnerIdReceivedRef.current = false;
-    setRunnerId(0);
-    setWorkflowStage('webSocketSetup');
-
-    const wsProtocol = window.location.protocol === 'https:' ? 'wss:' : 'ws:';
-    const deploymentUrl = process.env['NEXT_PUBLIC_DEPLOYMENT_URL'] || 'localhost:8000'; 
-    const SETUP_WS_URL = `${wsProtocol}//${deploymentUrl}/api/v1/app_requests/runner_status`;
-
-    try {
-      const enrichedEnvData = await enrichEnvDataWithUserIp({
-        script_vars: JSON.stringify(data.scriptVars || {}),
-        env_vars: JSON.stringify(data.envVars || {}),
-      });
-
-      const appRequest: BackendAppRequest = {
-        image_id: data.baseImageIdentifier || 0,
-        user_email: "ashoka.shringla@revature.com", // Replace with dynamic user email if available
-        session_time: 60, // Default session time
-        runner_type: "temporary", // Default runner type
-        env_data: {
-          script_vars: JSON.parse(enrichedEnvData.script_vars),
-          env_vars: JSON.parse(enrichedEnvData.env_vars),
-        },
-      };
-
-      const { lifecycle_token } = await appRequestsApi.createWithStatus(appRequest);
-
-      if (!lifecycle_token) {
-        throw new Error("Invalid requestId received from API.");
-      }
-
-      const wsUrl = `${SETUP_WS_URL}/${lifecycle_token}`;
-      const ws = new WebSocket(wsUrl);
-      setSetupWebSocket(ws);
-      setWorkflowStage('connecting');
-
-      ws.onopen = () => {
-        if (workflowStageRef.current === 'connecting') {
-          console.log(`Setup WS Opened (Req ID: ${lifecycle_token}).`);
-        } else {
-          ws.close(1000, "Stale connection attempt");
->>>>>>> 7053a4f7
         }
 
-        const wsUrl = `${SETUP_WS_URL}/${request_id}`;
+        const wsUrl = `${SETUP_WS_URL}/${lifecycle_token}`;
         const ws = new WebSocket(wsUrl);
         setSetupWebSocket(ws);
-        setWorkflowStage("connecting");
+        setWorkflowStage('connecting');
 
         ws.onopen = () => {
           if (workflowStageRef.current === "connecting") {
-            console.log(`Setup WS Opened (Req ID: ${request_id}).`);
+            console.log(`Setup WS Opened (Req ID: ${lifecycle_token}).`);
           } else {
             ws.close(1000, "Stale connection attempt");
           }
