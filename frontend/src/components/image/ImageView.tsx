"use client";

import React, { useState } from "react";
import { useRouter, useParams } from "next/navigation";
import Button from "../../components/ui/button/Button";
import ProxyImage from "@/components/ui/images/ProxyImage";
import { useImageQuery } from "@/hooks/api/images/useImageQuery";
import { useMachineQuery } from "@/hooks/api/machines/useMachinesData";
import { useCloudConnectorQuery } from "@/hooks/api/cloudConnectors/useCloudConnectorsData";
import ScriptDetails from "@/components/script/ScriptDetails";
import ScriptForm from "@/components/script/ScriptForm";
import { useScriptsByImageIdQuery } from "@/hooks/api/scripts/useScriptsQuery";

const ViewImage: React.FC = () => {
  const router = useRouter();
  const params = useParams();
  const imageId = parseInt(params.id as string, 10);

  // State for active tab
  const [activeTab, setActiveTab] = useState<"information" | "scripts">("information");

  // State to toggle the "Add Script" form
  const [isAddingScript, setIsAddingScript] = useState(false);

  // Use React Query to fetch the image data
  const { data: image, isLoading: imageLoading, error: imageError } = useImageQuery(imageId);

  // Fetch machine data if image is loaded and has machine_id
  const { data: machine, isLoading: machineLoading, error: machineError } = useMachineQuery(image?.machineId || 0);

  // Fetch cloud connector data if image is loaded and has cloudConnector_id
  const { data: cloudConnector, isLoading: connectorLoading, error: connectorError } = useCloudConnectorQuery(image?.cloudConnectorId || 0);

  // Fetch associated scripts
  const { data: scripts } = useScriptsByImageIdQuery(imageId);

  // Extract existing events
  const existingEvents = scripts?.map((script) => script.event) || [];

  const goBack = () => {
    router.push("/images");
  };

  const navigateToEdit = () => {
    router.push(`/images/edit/${imageId}`);
  };

  // Overall loading state
  const isLoading = imageLoading || (!!image?.machineId && machineLoading) || (!!image?.cloudConnectorId && connectorLoading);

  // Overall error state
  const error = imageError || (!!image?.machineId && machineError) || (!!image?.cloudConnectorId && connectorError);

  if (isLoading) {
    return (
      <div className="flex justify-center">
        <div className="animate-pulse">Loading...</div>
      </div>
    );
  }

  if (error || !image) {
    return (
      <div className="flex flex-col items-center">
        <p className="text-red-500 dark:text-red-400 mb-4">
          {error ? `Error loading data: ${error instanceof Error ? error.message : "Unknown error"}` : "Image not found"}
        </p>
        <Button onClick={goBack}>Back to Images</Button>
      </div>
    );
  }

  return (
    <>
      <div className="flex items-center mb-6">
        <Button variant="outline" size="sm" onClick={goBack} className="mr-4">
          <svg
            className="w-4 h-4 mr-2"
            width="24"
            height="24"
            viewBox="0 0 24 24"
            fill="none"
            xmlns="http://www.w3.org/2000/svg"
          >
            <path d="M19 12H5M5 12L12 19M5 12L12 5" stroke="currentColor" strokeWidth="2" strokeLinecap="round" strokeLinejoin="round" />
          </svg>
          Back
        </Button>
        <h2 className="text-2xl font-bold text-gray-800 dark:text-white/90">Image Details</h2>
      </div>

      {/* Tabs */}
      <div className="mb-6 border-b border-gray-200 dark:border-gray-700">
        <nav className="flex space-x-4">
          <button
            className={`px-4 py-2 text-sm font-medium ${
              activeTab === "information"
                ? "text-brand-500 border-b-2 border-brand-500"
                : "text-gray-500 hover:text-gray-700 dark:text-gray-400 dark:hover:text-gray-300"
            }`}
            onClick={() => setActiveTab("information")}
          >
            Information
          </button>
          <button
            className={`px-4 py-2 text-sm font-medium ${
              activeTab === "scripts"
                ? "text-brand-500 border-b-2 border-brand-500"
                : "text-gray-500 hover:text-gray-700 dark:text-gray-400 dark:hover:text-gray-300"
            }`}
            onClick={() => setActiveTab("scripts")}
          >
            Scripts
          </button>
        </nav>
      </div>

      {/* Tab Content */}
      {activeTab === "information" && (
        <div>
          {/* Information content */}
          <div className="bg-white dark:bg-white/[0.03] rounded-2xl border border-gray-200 dark:border-white/[0.05] p-6">
            <div className="flex justify-between items-start mb-6">
              <div className="flex items-center gap-4">
                <div>
                  <h3 className="text-xl font-semibold text-gray-800 dark:text-white/90">{image.name}</h3>
                  <p className="text-gray-600 dark:text-gray-300">{image.description}</p>
                </div>
              </div>
              <div className="flex gap-3">
                  <span className={`inline-flex items-center px-2.5 py-0.5 rounded-full text-xs font-medium ${
<<<<<<< HEAD
                      image.active 
                        ? 'bg-green-100 text-green-800 dark:bg-green-900/30 dark:text-green-400' 
                        : 'bg-gray-100 text-gray-800 dark:bg-gray-700 dark:text-gray-300'
                    }`}>
                      {image.active ? 'Active' : 'Inactive'}
=======
                      image.status === 'active' 
                        ? 'bg-green-100 text-green-800 dark:bg-green-900/30 dark:text-green-400' 
                        : 'bg-gray-100 text-gray-800 dark:bg-gray-700 dark:text-gray-300'
                    }`}>
                      {image.status.charAt(0).toUpperCase() + image.status.slice(1)}
>>>>>>> 369620c1
                    </span>
                <Button size="sm" variant="outline" onClick={navigateToEdit}>
                  <svg
                    width="20"
                    height="20"
                    viewBox="0 0 24 24"
                    fill="none"
                    xmlns="http://www.w3.org/2000/svg"
                    className="stroke-current mr-2"
                  >
                    <path
                      d="M11 4H4C3.46957 4 2.96086 4.21071 2.58579 4.58579C2.21071 4.96086 2 5.46957 2 6V20C2 20.5304 2.21071 21.0391 2.58579 21.4142C2.96086 21.7893 3.46957 22 4 22H18C18.5304 22 19.0391 21.7893 19.4142 21.4142C19.7893 21.0391 20 20.5304 20 20V13"
                      strokeWidth="2"
                      strokeLinecap="round"
                      strokeLinejoin="round"
                    />
                    <path
                      d="M18.5 2.50001C18.8978 2.10219 19.4374 1.87869 20 1.87869C20.5626 1.87869 21.1022 2.10219 21.5 2.50001C21.8978 2.89784 22.1213 3.4374 22.1213 4.00001C22.1213 4.56262 21.8978 5.10219 21.5 5.50001L12 15L8 16L9 12L18.5 2.50001Z"
                      strokeWidth="2"
                      strokeLinecap="round"
                      strokeLinejoin="round"
                    />
                  </svg>
                  Edit
                </Button>
              </div>
            </div>

            <div className="grid grid-cols-1 md:grid-cols-2 gap-8 mb-8">
              <div>
                <h4 className="text-sm font-medium text-gray-500 dark:text-gray-400 mb-2">Basic Information</h4>
                <div className="bg-gray-50 dark:bg-gray-800/50 rounded-lg p-4 space-y-4">
                  <div className="flex justify-between">
                    <span className="text-gray-600 dark:text-gray-300">Identifier</span>
                    <span className="text-gray-800 dark:text-white">{image.identifier}</span>
                  </div>
                  <div className="flex justify-between">
                    <span className="text-gray-600 dark:text-gray-300">Created On</span>
                    <span className="text-gray-800 dark:text-white">{image.createdOn}</span>
                  </div>
                  <div className="flex justify-between">
                    <span className="text-gray-600 dark:text-gray-300">Last Updated</span>
                    <span className="text-gray-800 dark:text-white">{image.updatedOn}</span>
                  </div>
                  {image.createdBy && (
                    <div className="flex justify-between">
                      <span className="text-gray-600 dark:text-gray-300">Created By</span>
                      <span className="text-gray-800 dark:text-white">{image.createdBy}</span>
                    </div>
                  )}
                </div>
              </div>

              <div className="flex flex-col h-full">
                <h4 className="text-sm font-medium text-gray-500 dark:text-gray-400 mb-2">Usage Statistics</h4>
                <div className="bg-gray-50 dark:bg-gray-800/50 rounded-lg p-4 flex-grow">
                  <div className="flex items-center justify-center h-full">
                    <div className="text-center">
                      <svg 
                        className="w-12 h-12 mx-auto text-gray-400" 
                        fill="none" 
                        viewBox="0 0 24 24" 
                        stroke="currentColor"
                      >
                        <path 
                          strokeLinecap="round" 
                          strokeLinejoin="round" 
                          strokeWidth="2" 
                          d="M9 19v-6a2 2 0 00-2-2H5a2 2 0 00-2 2v6a2 2 0 002 2h2a2 2 0 002-2zm0 0V9a2 2 0 012-2h2a2 2 0 012 2v10m-6 0a2 2 0 002 2h2a2 2 0 002-2m0 0V5a2 2 0 012-2h2a2 2 0 012 2v14a2 2 0 01-2 2h-2a2 2 0 01-2-2z" 
                        />
                      </svg>
                      <h3 className="mt-4 text-sm font-medium text-gray-900 dark:text-white">
                        Usage statistics coming soon
                      </h3>
                      <p className="mt-2 text-sm text-gray-500 dark:text-gray-400">
                        Runner usage statistics will be available in a future update.
                      </p>
                    </div>
                  </div>
                </div>
              </div>
            </div>

            {/* Machine Details in its own box with loading state */}
            <div className="mb-8">
              <h4 className="text-sm font-medium text-gray-500 dark:text-gray-400 mb-2">Machine Configuration</h4>
              <div className="bg-gray-50 dark:bg-gray-800/50 rounded-lg p-4">
                {image.machineId ? (
                  machineLoading ? (
                    <div className="flex justify-center p-8">
                      <div className="animate-pulse">Loading machine data...</div>
                    </div>
                  ) : machineError ? (
                    <div className="text-center p-8">
                      <svg 
                        className="w-12 h-12 mx-auto text-red-400" 
                        fill="none" 
                        viewBox="0 0 24 24" 
                        stroke="currentColor"
                      >
                        <path 
                          strokeLinecap="round" 
                          strokeLinejoin="round" 
                          strokeWidth="2" 
                          d="M12 9v2m0 4h.01m-6.938 4h13.856c1.54 0 2.502-1.667 1.732-3L13.732 4c-.77-1.333-2.694-1.333-3.464 0L3.34 16c-.77 1.333.192 3 1.732 3z" 
                        />
                      </svg>
                      <h3 className="mt-4 text-sm font-medium text-red-600 dark:text-red-400">
                        Error loading machine data
                      </h3>
                    </div>
                  ) : machine ? (
                    <div className="grid grid-cols-1 md:grid-cols-2 gap-4">
                      <div>
                        <div className="mb-4">
                          <p className="text-lg font-medium text-gray-800 dark:text-white">{machine.name}</p>
                          <p className="text-sm text-gray-500 dark:text-gray-400">ID: {machine.identifier}</p>
                        </div>
                        <div className="space-y-2">
                          <div className="flex items-center">
                            <svg className="w-5 h-5 mr-2 text-gray-500 dark:text-gray-400" fill="none" stroke="currentColor" viewBox="0 0 24 24">
                              <path strokeLinecap="round" strokeLinejoin="round" strokeWidth="2" d="M9 3v2m6-2v2M9 19v2m6-2v2M5 9H3m2 6H3m18-6h-2m2 6h-2M7 19h10a2 2 0 002-2V7a2 2 0 00-2-2H7a2 2 0 00-2 2v10a2 2 0 002 2z" />
                            </svg>
                            <span className="text-gray-700 dark:text-gray-300">CPU: {machine.cpuCount} {machine.cpuCount === 1 ? 'Core' : 'Cores'}</span>
                          </div>
                          <div className="flex items-center">
                            <svg className="w-5 h-5 mr-2 text-gray-500 dark:text-gray-400" fill="none" stroke="currentColor" viewBox="0 0 24 24">
                              <path strokeLinecap="round" strokeLinejoin="round" strokeWidth="2" d="M19 11H5m14 0a2 2 0 012 2v1a2 2 0 002 2 2 2 0 012 2v2.945M8 3.935V5.5A2.5 2.5 0 0010.5 8h.5a2 2 0 012 2 2 2 0 104 0 2 2 0 012-2h1.064M15 20.488V18a2 2 0 012-2h3.064M21 12a9 9 0 11-18 0 9 9 0 0118 0z" />
                            </svg>
                            <span className="text-gray-700 dark:text-gray-300">Memory: {machine.memorySize} GB</span>
                          </div>
                          <div className="flex items-center">
                            <svg className="w-5 h-5 mr-2 text-gray-500 dark:text-gray-400" fill="none" stroke="currentColor" viewBox="0 0 24 24">
                              <path strokeLinecap="round" strokeLinejoin="round" strokeWidth="2" d="M5 8h14M5 8a2 2 0 110-4h14a2 2 0 110 4M5 8v10a2 2 0 002 2h10a2 2 0 002-2V8m-9 4h4" />
                            </svg>
                            <span className="text-gray-700 dark:text-gray-300">Storage: {machine.storageSize} GB</span>
                          </div>
                        </div>
                      </div>
                      <div className="border-t md:border-l md:border-t-0 border-gray-200 dark:border-gray-700 md:pl-4 pt-4 md:pt-0">
                        <h4 className="text-sm font-medium text-gray-500 dark:text-gray-400 mb-2">Machine Details</h4>
                        <div className="space-y-2">
                          {machine.createdOn && (
                            <div className="flex justify-between">
                              <span className="text-gray-600 dark:text-gray-300">Created</span>
                              <span className="text-gray-800 dark:text-white">{machine.createdOn}</span>
                            </div>
                          )}
                          {machine.updatedOn && (
                            <div className="flex justify-between">
                              <span className="text-gray-600 dark:text-gray-300">Last Updated</span>
                              <span className="text-gray-800 dark:text-white">{machine.updatedOn}</span>
                            </div>
                          )}
                          {machine.createdBy && (
                            <div className="flex justify-between">
                              <span className="text-gray-600 dark:text-gray-300">Created By</span>
                              <span className="text-gray-800 dark:text-white">{machine.createdBy}</span>
                            </div>
                          )}
                        </div>
                      </div>
                    </div>
                  ) : (
                    <div className="text-center p-8">
                      <p className="text-gray-500 dark:text-gray-400">No machine data available</p>
                    </div>
                  )
                ) : (
                  <div className="text-center p-8">
                    <p className="text-gray-500 dark:text-gray-400">No machine associated with this image</p>
                  </div>
                )}
              </div>
            </div>

            {/* Cloud Connector Details in its own box with loading state */}
            <div>
              <h4 className="text-sm font-medium text-gray-500 dark:text-gray-400 mb-2">Cloud Provider</h4>
              <div className="bg-gray-50 dark:bg-gray-800/50 rounded-lg p-4">
                {image.cloudConnectorId ? (
                  connectorLoading ? (
                    <div className="flex justify-center p-8">
                      <div className="animate-pulse">Loading cloud provider data...</div>
                    </div>
                  ) : connectorError ? (
                    <div className="text-center p-8">
                      <svg 
                        className="w-12 h-12 mx-auto text-red-400" 
                        fill="none" 
                        viewBox="0 0 24 24" 
                        stroke="currentColor"
                      >
                        <path 
                          strokeLinecap="round" 
                          strokeLinejoin="round" 
                          strokeWidth="2" 
                          d="M12 9v2m0 4h.01m-6.938 4h13.856c1.54 0 2.502-1.667 1.732-3L13.732 4c-.77-1.333-2.694-1.333-3.464 0L3.34 16c-.77 1.333.192 3 1.732 3z" 
                        />
                      </svg>
                      <h3 className="mt-4 text-sm font-medium text-red-600 dark:text-red-400">
                        Error loading cloud provider data
                      </h3>
                    </div>
                  ) : cloudConnector ? (
                    <div className="grid grid-cols-1 md:grid-cols-2 gap-4">
                      <div>
                        <div className="flex items-center mb-4">
                          <div className="w-12 h-12 flex-shrink-0 mr-4">
                            <ProxyImage
                              src={cloudConnector.image || "/images/brand/default-logo.svg"}
                              alt={cloudConnector.name || "Cloud Provider"}
                              width={48}
                              height={48}
                              className="w-full h-full object-contain"
                            />
                          </div>
                          <div>
                            <p className="text-lg font-medium text-gray-800 dark:text-white">{cloudConnector.name}</p>
                            <span className={`inline-flex items-center px-2.5 py-0.5 rounded-full text-xs font-medium ${
<<<<<<< HEAD
                              cloudConnector.active 
                                ? 'bg-green-100 text-green-800 dark:bg-green-900/30 dark:text-green-400' 
                                : 'bg-gray-100 text-gray-800 dark:bg-gray-700 dark:text-gray-300'
                            }`}>
                              {cloudConnector.active ? 'Active' : 'Inactive'}
=======
                              cloudConnector.status 
                                ? 'bg-green-100 text-green-800 dark:bg-green-900/30 dark:text-green-400' 
                                : 'bg-gray-100 text-gray-800 dark:bg-gray-700 dark:text-gray-300'
                            }`}>
                              {cloudConnector.status ? 'Active' : 'Inactive'}
>>>>>>> 369620c1
                            </span>
                          </div>
                        </div>
                        <div className="space-y-2">
                          <div className="flex items-center">
                            <svg className="w-5 h-5 mr-2 text-gray-500 dark:text-gray-400" fill="none" stroke="currentColor" viewBox="0 0 24 24">
                              <path strokeLinecap="round" strokeLinejoin="round" strokeWidth="2" d="M3.055 11H5a2 2 0 012 2v1a2 2 0 002 2 2 2 0 012 2v2.945M8 3.935V5.5A2.5 2.5 0 0010.5 8h.5a2 2 0 012 2 2 2 0 104 0 2 2 0 012-2h1.064M15 20.488V18a2 2 0 012-2h3.064M21 12a9 9 0 11-18 0 9 9 0 0118 0z" />
                            </svg>
                            <span className="text-gray-700 dark:text-gray-300">Region: {cloudConnector.region}</span>
                          </div>
                          <div className="flex items-center">
                            <svg className="w-5 h-5 mr-2 text-gray-500 dark:text-gray-400" fill="none" stroke="currentColor" viewBox="0 0 24 24">
                              <path strokeLinecap="round" strokeLinejoin="round" strokeWidth="2" d="M21 12a9 9 0 01-9 9m9-9a9 9 0 00-9-9m9 9H3m9 9a9 9 0 01-9-9m9 9c1.657 0 3-4.03 3-9s-1.343-9-3-9m0 18c-1.657 0-3-4.03-3-9s1.343-9 3-9m-9 9a9 9 0 019-9" />
                            </svg>
                            <span className="text-gray-700 dark:text-gray-300">Type: {cloudConnector.type}</span>
                          </div>
                        </div>
                      </div>
                      <div className="border-t md:border-l md:border-t-0 border-gray-200 dark:border-gray-700 md:pl-4 pt-4 md:pt-0">
                        <h4 className="text-sm font-medium text-gray-500 dark:text-gray-400 mb-2">Connector Details</h4>
                        <div className="space-y-2">
                          {cloudConnector.createdOn && (
                            <div className="flex justify-between">
                              <span className="text-gray-600 dark:text-gray-300">Created</span>
                              <span className="text-gray-800 dark:text-white">{cloudConnector.createdOn}</span>
                            </div>
                          )}
                          {cloudConnector.createdBy && (
                            <div className="flex justify-between">
                              <span className="text-gray-600 dark:text-gray-300">Created By</span>
                              <span className="text-gray-800 dark:text-white">{cloudConnector.createdBy}</span>
                            </div>
                          )}
                        </div>
                      </div>
                    </div>
                  ) : (
                    <div className="text-center p-8">
                      <p className="text-gray-500 dark:text-gray-400">No cloud provider data available</p>
                    </div>
                  )
                ) : (
                  <div className="text-center p-8">
                    <p className="text-gray-500 dark:text-gray-400">No cloud provider associated with this image</p>
                  </div>
                )}
              </div>
            </div>
            </div>
          </div>
      )}

      {activeTab === "scripts" && (
        <div> 
          {isAddingScript ? (
            <div className="bg-white dark:bg-white/[0.03] rounded-2xl border border-gray-200 dark:border-white/[0.05] p-6">
            <ScriptForm
              imageId={imageId}
              existingEvents={existingEvents}
              onCancel={() => setIsAddingScript(false)} // Pass the callback to close the form
            />
          </div>
          ) : (
              <div className="bg-white dark:bg-white/[0.03] rounded-2xl border border-gray-200 dark:border-white/[0.05] p-6">
                <ScriptDetails imageId={imageId} setPhase={setIsAddingScript}/>
              </div>
          )}
        </div>
      )}
    </>
  );
};

export default ViewImage;<|MERGE_RESOLUTION|>--- conflicted
+++ resolved
@@ -129,19 +129,11 @@
               </div>
               <div className="flex gap-3">
                   <span className={`inline-flex items-center px-2.5 py-0.5 rounded-full text-xs font-medium ${
-<<<<<<< HEAD
-                      image.active 
-                        ? 'bg-green-100 text-green-800 dark:bg-green-900/30 dark:text-green-400' 
-                        : 'bg-gray-100 text-gray-800 dark:bg-gray-700 dark:text-gray-300'
-                    }`}>
-                      {image.active ? 'Active' : 'Inactive'}
-=======
                       image.status === 'active' 
                         ? 'bg-green-100 text-green-800 dark:bg-green-900/30 dark:text-green-400' 
                         : 'bg-gray-100 text-gray-800 dark:bg-gray-700 dark:text-gray-300'
                     }`}>
                       {image.status.charAt(0).toUpperCase() + image.status.slice(1)}
->>>>>>> 369620c1
                     </span>
                 <Button size="sm" variant="outline" onClick={navigateToEdit}>
                   <svg
@@ -362,19 +354,11 @@
                           <div>
                             <p className="text-lg font-medium text-gray-800 dark:text-white">{cloudConnector.name}</p>
                             <span className={`inline-flex items-center px-2.5 py-0.5 rounded-full text-xs font-medium ${
-<<<<<<< HEAD
-                              cloudConnector.active 
-                                ? 'bg-green-100 text-green-800 dark:bg-green-900/30 dark:text-green-400' 
-                                : 'bg-gray-100 text-gray-800 dark:bg-gray-700 dark:text-gray-300'
-                            }`}>
-                              {cloudConnector.active ? 'Active' : 'Inactive'}
-=======
                               cloudConnector.status 
                                 ? 'bg-green-100 text-green-800 dark:bg-green-900/30 dark:text-green-400' 
                                 : 'bg-gray-100 text-gray-800 dark:bg-gray-700 dark:text-gray-300'
                             }`}>
                               {cloudConnector.status ? 'Active' : 'Inactive'}
->>>>>>> 369620c1
                             </span>
                           </div>
                         </div>
