import { NextRequest, NextResponse } from 'next/server';
import { Runner } from '@/types/runner';
import { BackendRunner } from '@/types/api';
import { backendServer } from '../../../../../utils/axios';
import { handleRouteError } from '@/utils/errorHandler';


// Backend API endpoint
const endpoint = `/api/v1/runners`;

export async function GET(
  request: NextRequest,
  { params }: { params: Promise<{ id: string }> }
) {
  try {
    const { id } = await params;
    console.log(request);

    // Use backendServer to make the request
    const response = await backendServer.get<BackendRunner>(`${endpoint}/${id}`);

    // Extract backend data
    const runnerData = response.data;

    // Validate that we have the expected fields
    if (!runnerData || !runnerData.id) {
      console.error('Invalid runner data:', runnerData);
      throw new Error('Invalid runner data returned from backend');
    }

    const transformedData: Runner = {
      id: runnerData.id,
      userId: runnerData.user_id,
      imageId: runnerData.image_id,
      machineId: runnerData.machine_id,
      keyId: runnerData.key_id,
      state: runnerData.state,
      identifier: runnerData.identifier,
      externalHash: runnerData.external_hash,
      url: runnerData.url,
      userIP: runnerData.user_ip,
      envData: runnerData.env_data,
      sessionStart: new Date(runnerData.session_start).toLocaleString('en-US'),
      sessionEnd: new Date(runnerData.session_end).toLocaleString('en-US'),
      endedOn: new Date(runnerData.ended_on).toLocaleString('en-US'),
      createdOn: new Date(runnerData.created_on).toLocaleDateString('en-US'),
      updatedOn: new Date(runnerData.updated_on).toLocaleDateString('en-US'),
      modifiedBy: runnerData.modified_by,
    };

    return NextResponse.json(transformedData);
  } catch (error) {
    return handleRouteError(error, {action: 'fetching runner', id: (await params).id});
  }
}

export async function PATCH(
  request: NextRequest,
  { params }: { params: Promise<{ id: string }> }
) {
  try {
<<<<<<< HEAD
    const { id } = await params;
    const url = new URL(request.url);
    const action = url.searchParams.get('action');
=======
    const { id, action } = await params;
    console.log(request);
>>>>>>> 369620c1

    // Validate the action
    if (!action || !['start', 'stop'].includes(action)) {
      return NextResponse.json(
        { error: 'Invalid or missing action. Must be "start" or "stop".' },
        { status: 400 }
      );
    }

    // Use backendServer to make the request
    await backendServer.patch(`${endpoint}/${id}/${action}`);

    return NextResponse.json({ message: `Runner ${id} ${action}ed successfully.` });
  } catch (error) {
    return handleRouteError(error, {action: 'update runner', id: (await params).id});
  }
}

export async function DELETE(
  request: NextRequest,
  { params }: { params: Promise<{ id: string }> }
) {
  try {
    const { id } = await params;
    console.log(request);

    // Use backendServer to make the request
    await backendServer.delete(`${endpoint}/${id}`);

    return NextResponse.json({ message: `Runner ${id} terminated successfully.` });
  } catch (error) {
    return handleRouteError(error, {action: 'delete runner', id: (await params).id});
  }
}<|MERGE_RESOLUTION|>--- conflicted
+++ resolved
@@ -56,17 +56,11 @@
 
 export async function PATCH(
   request: NextRequest,
-  { params }: { params: Promise<{ id: string }> }
+  { params }: { params: Promise<{ id: string, action: string }> }
 ) {
   try {
-<<<<<<< HEAD
-    const { id } = await params;
-    const url = new URL(request.url);
-    const action = url.searchParams.get('action');
-=======
     const { id, action } = await params;
     console.log(request);
->>>>>>> 369620c1
 
     // Validate the action
     if (!action || !['start', 'stop'].includes(action)) {
