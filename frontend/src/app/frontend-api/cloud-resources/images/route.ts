// src/app/frontend-api/cloud-resources/images/route.ts
import { NextRequest, NextResponse } from 'next/server';
import { VMImage } from '@/types/images';
import { BackendVMImage } from '@/types/api';
<<<<<<< HEAD
import { backendServer } from '../../../../utils/axios';
import { handleRouteError } from '@/utils/errorHandler';
=======
import { handleRouteError } from '@/utils/errorHandler';
import { backendServer } from '@/utils/axios';
>>>>>>> 369620c1


const endpoint = '/api/v1/images/';

export async function GET() {
  try {

    const response = await backendServer.get<BackendVMImage[]>(endpoint);

    const backendData = response.data;

    const transformedData: VMImage[] = backendData.map((item: BackendVMImage) => ({
      id: item.id,
      name: item.name,
      identifier: item.identifier,
      description: item.description,
<<<<<<< HEAD
      active: typeof item.active === 'number' ? Boolean(item.active) : !!item.active,
=======
      status: item.status,
>>>>>>> 369620c1
      createdOn: new Date(item.created_on).toLocaleDateString('en-US', {
        year: 'numeric',
        month: 'short',
        day: 'numeric',
      }),
      updatedOn: new Date(item.updated_on).toLocaleDateString('en-US', {
        year: 'numeric',
        month: 'short',
        day: 'numeric',
      }),
      createdBy: item.created_by,
      modifiedBy: item.modified_by,
      cloudConnectorId: item.cloud_connector_id,
      machineId: item.machine_id,
      runnerPoolSize: item.runner_pool_size,
    }));

    return NextResponse.json(transformedData);
  } catch (error) {
    return handleRouteError(error, { action: 'fetch images' });
  }
}

export async function POST(request: NextRequest) {
  try {
    const body = await request.json();

    const response = await backendServer.post(endpoint, body);

    const responseData = response.data;

    return NextResponse.json(responseData);
  } catch (error) {
    return handleRouteError(error, { action: 'create image' });
  }
}<|MERGE_RESOLUTION|>--- conflicted
+++ resolved
@@ -2,13 +2,8 @@
 import { NextRequest, NextResponse } from 'next/server';
 import { VMImage } from '@/types/images';
 import { BackendVMImage } from '@/types/api';
-<<<<<<< HEAD
-import { backendServer } from '../../../../utils/axios';
-import { handleRouteError } from '@/utils/errorHandler';
-=======
 import { handleRouteError } from '@/utils/errorHandler';
 import { backendServer } from '@/utils/axios';
->>>>>>> 369620c1
 
 
 const endpoint = '/api/v1/images/';
@@ -25,11 +20,7 @@
       name: item.name,
       identifier: item.identifier,
       description: item.description,
-<<<<<<< HEAD
-      active: typeof item.active === 'number' ? Boolean(item.active) : !!item.active,
-=======
       status: item.status,
->>>>>>> 369620c1
       createdOn: new Date(item.created_on).toLocaleDateString('en-US', {
         year: 'numeric',
         month: 'short',
