// src/app/frontend-api/cloud-resources/cloud-connectors/[id]/route.ts
import { NextRequest, NextResponse } from 'next/server';
import { backendServer } from '../../../../../utils/axios'; // Import your backendServer instance
import { CloudConnector } from '@/types/cloudConnectors';
import { BackendCloudConnector } from '@/types/api';
import { handleRouteError } from '@/utils/errorHandler';

export async function GET(
  request: NextRequest,
  { params }: { params: Promise<{ id: string }> }
) {
  try {
    const { id } = await params;

    const endpoint = `/api/v1/cloud_connectors/${id}`;
    console.log(request);

    // Use backendServer to make the request
    const response = await backendServer.get<BackendCloudConnector>(endpoint);

    const backendData = response.data;

    const transformedData: CloudConnector = {
      id: backendData.id,
      provider: backendData.provider,
      name: `${backendData.provider} ${backendData.region}`, // Generated name
      type: backendData.provider,
      region: backendData.region,
<<<<<<< HEAD
      active: true, // TODO: Default to active
=======
      status: backendData.status, // TODO: Default to active
>>>>>>> 369620c1
      accessKey: backendData.encrypted_access_key,
      secretKey: backendData.encrypted_secret_key,
      createdOn: new Date(backendData.created_on).toLocaleDateString('en-US', {
        year: 'numeric',
        month: 'short',
        day: 'numeric',
      }),
      updatedOn: new Date(backendData.updated_on).toLocaleDateString('en-US', {
        year: 'numeric',
        month: 'short',
        day: 'numeric',
      }),
      image: `/images/brand/${backendData.provider.toLowerCase()}-logo.svg`,
      modifiedBy: backendData.modified_by,
      createdBy: backendData.created_by,
    };

    // Return the transformed data
    return NextResponse.json(transformedData);
  } catch (error) {
    return handleRouteError(error, { id: (await params).id, action: 'fetch cloud connector' });
  }
}<|MERGE_RESOLUTION|>--- conflicted
+++ resolved
@@ -26,11 +26,7 @@
       name: `${backendData.provider} ${backendData.region}`, // Generated name
       type: backendData.provider,
       region: backendData.region,
-<<<<<<< HEAD
-      active: true, // TODO: Default to active
-=======
       status: backendData.status, // TODO: Default to active
->>>>>>> 369620c1
       accessKey: backendData.encrypted_access_key,
       secretKey: backendData.encrypted_secret_key,
       createdOn: new Date(backendData.created_on).toLocaleDateString('en-US', {
