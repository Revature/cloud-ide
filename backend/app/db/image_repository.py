--- conflicted
+++ resolved
@@ -31,7 +31,6 @@
     session.add(db_image)
     return db_image
 
-<<<<<<< HEAD
 def create_image(session: Session, image: Image) -> Image:
     """Create a new image."""
     session.add(image)
@@ -48,9 +47,7 @@
     session.delete(db_image)
     session.commit()
     return True
-=======
 def find_images_with_pool(session: Session = next(get_session())):
     """Find images with a runner pool > 0."""
     stmt = select(Image).where(Image.runner_pool_size > 0)
-    return session.exec(stmt).all()
->>>>>>> b0c352de
+    return session.exec(stmt).all()