--- conflicted
+++ resolved
@@ -47,10 +47,7 @@
     session.delete(db_image)
     session.commit()
     return True
-<<<<<<< HEAD
-=======
 
->>>>>>> f0d6a4d9
 def find_images_with_pool(session: Session = next(get_session())):
     """Find images with a runner pool > 0."""
     stmt = select(Image).where(Image.runner_pool_size > 0)
