--- conflicted
+++ resolved
@@ -11,14 +11,10 @@
 from app.models.runner_history import RunnerHistory
 from app.models.image import Image
 from app.models.cloud_connector import CloudConnector
-<<<<<<< HEAD
 from app.business import key_management, health_check, runner_management
 from app.db import runner_repository, image_repository, cloud_connector_repository
 from app.business.cloud_services import cloud_service_factory
-=======
-from app.business import key_management, health_check, script_management
 from app.business.cloud_services.cloud_service_factory import get_cloud_service
->>>>>>> b0c352de
 
 logger = logging.getLogger(__name__)
 
@@ -153,7 +149,6 @@
                 )
                 session.add(history)
                 session.commit()
-<<<<<<< HEAD
 
         # Queue next task
         wait_for_ssh.delay(runner_id, instance_id, public_ip)
@@ -284,9 +279,7 @@
         with Session(engine) as session:
             runner = runner_repository.find_runner_by_id(session, runner_id)
             if runner:
-=======
                 asyncio.run(script_management.runner_config_script(runner_id, runner.external_hash))
->>>>>>> b0c352de
                 if runner.state == "runner_starting_claimed":
                     runner.state = "ready_claimed"
                 else:
@@ -306,51 +299,6 @@
                 session.commit()
 
         return script_result
-    except Exception as e:
-        logger.error(f"Error running startup script: {e}")
-
-        instance_id = None
-        with Session(engine) as session:
-            runner = runner_repository.find_runner_by_id(session, runner_id)
-            if runner:
-                instance_id = runner.identifier  # Store this separately
-
-                # Create history records
-                history = RunnerHistory(
-                    runner_id=runner_id,
-                    event_name="startup_script_failed",
-                    event_data={
-                        "timestamp": datetime.utcnow().isoformat(),
-                        "error": str(e)
-                    },
-                    created_by="system",
-                    modified_by="system"
-                )
-                session.add(history)
-
-                history = RunnerHistory(
-                    runner_id=runner_id,
-                    event_name="runner_shutdown",
-                    event_data={
-                        "timestamp": datetime.utcnow().isoformat(),
-                        "reason": "Startup script failed"
-                    },
-                    created_by="system",
-                    modified_by="system"
-                )
-                session.add(history)
-                session.commit()
-
-<<<<<<< HEAD
-        # Now use the instance_id outside of the session
-        if instance_id:
-            async def force_shutdown():
-                shutdown_result = await runner_management.force_shutdown_runners(
-                    [instance_id],  # Use the stored instance_id instead
-                    initiated_by="app_requests_endpoint"
-                )
-                return shutdown_result
-=======
                 # print(f"Runner {runner_id} updated to 'ready' and history record created.")
                 logger.info(f"Runner {runner_id} updated to 'ready' and history record created.")
                 # on_startup script execution
@@ -371,7 +319,55 @@
                     # print(f"No script executed for runner {runner.id}")
                     logger.info(f"No script executed for runner {runner.id}")
                     logger.info(f"No script executed for runner {runner.id}")
->>>>>>> b0c352de
+
+                logger.info(f"Runner {runner.id} launched with instance ID {instance_id}")
+            else:
+                # print(f"Runner {runner_id} not found in the database.")
+                logger.error(f"Runner {runner_id} not found in the database.")
+
+    except Exception as e:
+        logger.error(f"Error running startup script: {e}")
+
+        instance_id = None
+        with Session(engine) as session:
+            runner = runner_repository.find_runner_by_id(session, runner_id)
+            if runner:
+                instance_id = runner.identifier  # Store this separately
+
+                # Create history records
+                history = RunnerHistory(
+                    runner_id=runner_id,
+                    event_name="startup_script_failed",
+                    event_data={
+                        "timestamp": datetime.utcnow().isoformat(),
+                        "error": str(e)
+                    },
+                    created_by="system",
+                    modified_by="system"
+                )
+                session.add(history)
+
+                history = RunnerHistory(
+                    runner_id=runner_id,
+                    event_name="runner_shutdown",
+                    event_data={
+                        "timestamp": datetime.utcnow().isoformat(),
+                        "reason": "Startup script failed"
+                    },
+                    created_by="system",
+                    modified_by="system"
+                )
+                session.add(history)
+                session.commit()
+
+        # Now use the instance_id outside of the session
+        if instance_id:
+            async def force_shutdown():
+                shutdown_result = await runner_management.force_shutdown_runners(
+                    [instance_id],  # Use the stored instance_id instead
+                    initiated_by="app_requests_endpoint"
+                )
+                return shutdown_result
 
             shutdown_result = asyncio.run(force_shutdown())
             logger.error(f"Error shutting down runner {runner_id}: {shutdown_result}")
