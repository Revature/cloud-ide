--- conflicted
+++ resolved
@@ -344,132 +344,4 @@
             shutdown_result = asyncio.run(force_shutdown())
             logger.error(f"Error shutting down runner {runner_id}: {shutdown_result}")
 
-<<<<<<< HEAD
-        raise
-
-
-# import asyncio
-# import logging
-# from datetime import datetime
-# from app.celery_app import celery_app
-# from app.db.database import engine
-# from sqlmodel import Session, select
-# from app.models.runner import Runner
-# from app.models.runner_history import RunnerHistory
-# from app.models.image import Image
-# from app.models.cloud_connector import CloudConnector
-# from app.business import key_management, health_check
-# from app.business.cloud_services.cloud_service_factory import get_cloud_service
-
-# logger = logging.getLogger(__name__)
-
-# @celery_app.task(name="app.tasks.starting_runner.update_runner_state")
-# def update_runner_state(runner_id: int, instance_id: str):
-#     """
-#     Update runner state.
-
-#     Wait for the instance to become 'running',
-#     update the runner's state to 'ready',
-#     set the runner's URL, and record the event in RunnerHistory.
-#     """
-#     try:
-#         # Retrieve the runner and related cloud connector
-#         with Session(engine) as session:
-#             runner = session.get(Runner, runner_id)
-#             if not runner:
-#                 # print(f"Runner {runner_id} not found in the database.")
-#                 logger.error(f"Runner {runner_id} not found in the database.")
-#                 return
-
-#             # Get the image to find the cloud connector
-#             image = session.get(Image, runner.image_id)
-#             if not image:
-#                 # print(f"Image not found for runner {runner_id}.")
-#                 logger.error(f"Image not found for runner {runner_id}.")
-#                 return
-
-#             # Get the cloud connector
-#             cloud_connector = session.get(CloudConnector, image.cloud_connector_id)
-#             if not cloud_connector:
-#                 # print(f"Cloud connector not found for image {image.id}.")
-#                 logger.error(f"Cloud connector not found for image {image.id}.")
-#                 return
-#             key = key_management.get_runner_key(runner.key_id)
-
-#             # Get the appropriate cloud service
-#             cloud_service = get_cloud_service(cloud_connector)
-
-#         # Run the async operations to wait for the instance and get its IP
-#         async def wait_and_get_ip():
-#             await cloud_service.wait_for_instance_running(instance_id)
-#             public_ip = await cloud_service.get_instance_ip(instance_id)
-#             await health_check.wait_for_life(60, public_ip, key, cloud_service)
-#             return public_ip
-
-#         # Since these are async operations, run them synchronously
-#         public_ip = asyncio.run(wait_and_get_ip())
-
-#         # Update the runner in the database
-#         with Session(engine) as session:
-#             runner = session.get(Runner, runner_id)
-#             if runner:
-#                 runner.url = public_ip
-#                 session.commit()
-#                 if runner.state == "runner_starting_claimed":
-#                     runner.state = "ready_claimed"
-#                 else:
-#                     runner.state = "ready"
-#                 session.commit()
-
-#                 # Create a new RunnerHistory record
-#                 event_data = {
-#                     "starting_time": runner.session_start.isoformat() if runner.session_start else "No session_start recorded",
-#                     "ready_time": datetime.utcnow().isoformat(),
-#                     "instance_id": instance_id,
-#                     "public_ip": public_ip
-#                 }
-#                 new_history = RunnerHistory(
-#                     runner_id=runner_id,
-#                     event_name="runner_ready",
-#                     event_data=event_data,
-#                     created_by="system",
-#                     modified_by="system"
-#                 )
-#                 session.add(new_history)
-#                 session.commit()
-
-#                 # print(f"Runner {runner_id} updated to 'ready' and history record created.")
-#                 logger.info(f"Runner {runner_id} updated to 'ready' and history record created.")
-
-#                 from app.business import script_management
-#                 # on_startup script execution
-#                 script_result = asyncio.run(script_management.run_script_for_runner(
-#                     "on_startup",
-#                     runner.id,
-#                     env_vars={},
-#                     initiated_by="system",
-#                 ))
-#                 if script_result:
-#                     # print(f"Script executed for runner {runner.id}")
-#                     logger.info(f"Script executed for runner {runner.id}")
-#                     logger.info(f"Script executed for runner {runner.id}")
-#                     # print(f"Script result: {script_result}")
-#                     logger.info(f"Script result: {script_result}")
-#                     logger.info(f"Script result: {script_result}")
-#                 else:
-#                     # print(f"No script executed for runner {runner.id}")
-#                     logger.info(f"No script executed for runner {runner.id}")
-#                     logger.info(f"No script executed for runner {runner.id}")
-
-#                 logger.info(f"Runner {runner.id} launched with instance ID {instance_id}")
-#             else:
-#                 # print(f"Runner {runner_id} not found in the database.")
-#                 logger.error(f"Runner {runner_id} not found in the database.")
-
-#     except Exception as e:
-#         # print(f"Error in update_runner_state: {e}")
-#         logger.error(f"Error in update_runner_state: {e}")
-#         raise
-=======
-        raise
->>>>>>> f0d6a4d9
+        raise