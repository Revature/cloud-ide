--- conflicted
+++ resolved
@@ -66,13 +66,8 @@
     try:
         key_record = await get_daily_key(cloud_connector_id=cloud_connector.id)
         if key_record is None:
-<<<<<<< HEAD
-            logger.error(f"[{initiated_by}] Key not found or created for cloud connector {cloud_connector.id}")
-            raise Exception("Key not found or created")
-=======
             logger.error(f"[{initiated_by}] Key not found or created for cloud connector {db_cloud_connector.id}")
             raise RunnerCreationException("Key not found or created")
->>>>>>> 658f2bcb
     except Exception as e:
         logger.error(f"[{initiated_by}] Error getting or creating key: {e!s}")
         raise
