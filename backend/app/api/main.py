--- conflicted
+++ resolved
@@ -117,9 +117,7 @@
         final_response: Response = None
 
         access_token = request.headers.get("Access-Token")
-<<<<<<< HEAD
         wos_cookie = request.cookies.get("wos_session")
-=======
         
         #print route
         print()
@@ -131,7 +129,6 @@
         if request.headers.get("upgrade", "").lower() == "websocket":
             logger.info(f"WebSocket connection detected, bypassing auth middleware")
             return await call_next(request)
->>>>>>> 99429816
 
         try:
             # Check exact matches for bypassing middleware
