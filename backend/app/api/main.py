"""Main application file for the API."""
import re
from http import HTTPStatus
<<<<<<< HEAD
from app.api.routes import machine_auth, registration, user_auth, users, runners, machines, cloud_connectors, images, app_requests
=======
from fastapi import APIRouter
from app.api.routes import auth, registration, users
from app.api.routes import runners, machines, cloud_connectors, images, scripts
from app.api.routes import app_requests
>>>>>>> 146fbb17
from fastapi import FastAPI, Request, Response
from app.business import runner_management
from contextlib import asynccontextmanager
from app.business.workos import authenticate_sealed_session, get_workos_client, refresh_sealed_session
from app.util import constants
from app.db.database import create_db_and_tables
from app.business.resource_setup import fill_runner_pools, setup_resources
from app.business.runner_management import shutdown_all_runners
from app.business.pkce import verify_token_exp
from app.exceptions.authentication_exceptions import NoMatchingKeyException
from app.models.workos_session import get_refresh_token, refresh_session
from workos import exceptions as workos_exceptions

API_ROOT_PATH: str = '/api' #stripped out of request.url.path by the proxy
API_VERSION: str = '/v1' #still present in the path, not for docs

# Update route patterns with proper regex patterns
# I think we may need to anchor these patterns to the beginning of the string? with the '^' regex character
UNSECURE_ROUTES: tuple = (
    f'{API_VERSION}/machine_auth/?$',
    f'{API_VERSION}/user_auth/authkit_url/',
    f'{API_VERSION}/user_auth/authkit_redirect/',
    f'{API_VERSION}/user_auth/callback/',
    f'{API_VERSION}/runners/\\d+/state/?$'
    )

RUNNER_ACCESS_ROUTES: tuple = (
    f'{API_VERSION}/runners/\\d+/state/?$',
    f'{API_VERSION}/runners/\\d+/devserver/?$',
    f'{API_VERSION}/runners/\\d+/extend_session/?$',
    f'{API_VERSION}/runners/\\d+/?$'
    )

DEV_ROUTES: tuple = (
    '/docs/?$',
    '/openapi.json/?$'
)

def path_in_route_patterns(path: str, patterns: tuple) -> bool:
    """Check if our route matches a regex in our tuple of routes."""
    for pattern in patterns:
        if re.match(pattern, path):
            return True
    return False

@asynccontextmanager
async def lifespan(app: FastAPI):
    """Context manager to handle startup and shutdown of the FastAPI application."""
    # Create DB and tables
    create_db_and_tables()

    # Set up default resources
    setup_resources()

    # Find all images with pool size > 0 and launch runners for each
    await fill_runner_pools()

    # API is started, yield to start handling requests.
    yield

    # On shutdown: terminate all runners
    await shutdown_api()


def start_api():
    """Start the API."""
    api = FastAPI(
        lifespan=lifespan,
        root_path=API_ROOT_PATH,
        redirect_slashes=False
        )

    api.include_router(users.router, prefix=f"{API_VERSION}/users", tags=["users"])
    api.include_router(runners.router, prefix=f"{API_VERSION}/runners", tags=["runners"])
    api.include_router(machine_auth.router, prefix=f"{API_VERSION}/machine_auth", tags=["machine_auth"])
    api.include_router(user_auth.router, prefix=f"{API_VERSION}/user_auth", tags=["user_auth"])
    api.include_router(registration.router, prefix=f"{API_VERSION}/registration", tags=["registration"])
    api.include_router(images.router, prefix=f"{API_VERSION}/images", tags=["images"])
    api.include_router(machines.router, prefix=f"{API_VERSION}/machines", tags=["machines"])
    api.include_router(cloud_connectors.router, prefix=f"{API_VERSION}/cloud_connectors", tags=["cloud_connectors"])
    api.include_router(app_requests.router, prefix=f"{API_VERSION}/app_requests", tags=["app_requests"])
    api.include_router(scripts.router, prefix=f"{API_VERSION}/scripts", tags=["scripts"])

    # Middleware to protect all routes, passes unsecure route requests through
    @api.middleware("http")
    async def route_guard(request: Request, call_next):
        """
        Protects routes.

        This middleware will intercept all requests to the API and perform its logic before passing the request on.
        If the route is among the unsecured routes, the request is simply passed. Otherwise there must be an access-token header
        with a valid token. This initiates the token verification and refresh behavior with workos.

        Before the response is sent, execution returns to the middleware, where we make sure the access_token is updated before responding.
        """
        import logging
        logger = logging.getLogger(__name__) #logs getting buried by ASGI, only exception logs are forced to stdout
        print(f'Request Path: {request.url.path}')

        # Use pattern matching for runner state endpoints
        path = request.url.path
        path_parts = path.split('/')
        runner_path_prefix = f"{API_ROOT_PATH}{API_VERSION}/runners/"
        print(f"Checking if path {path} starts with {runner_path_prefix}")

        workos = get_workos_client()

        """
        This response object will eventually be used as the response. Instead of returning too many times with
        different response objects, at the end of the method just respond with whichever is assigned to this ref.
        Once final_response is no longer None, the remaining checks will bypass.
        """
        final_response: Response = None

        access_token = request.headers.get("Access-Token")
        wos_cookie = request.cookies.get("wos_session")
        #print route
        print(f"\n\nRequest Path: {request.url.path}")

        if not access_token:
            print('not access-token')
        if not wos_cookie:
            print('not workos cookie')

        # if request.headers.get("upgrade", "").lower() == "websocket":
        #     logger.info(f"WebSocket connection detected, bypassing auth middleware")
        #     return await call_next(request)

        try:
            # Check exact matches for bypassing middleware
            if (path_in_route_patterns(path, UNSECURE_ROUTES) or
                constants.auth_mode=="OFF") or (path_in_route_patterns(path, DEV_ROUTES) and
                                                constants.auth_mode!="PROD"):
                    print('Unsecured route entered.')
                    final_response = await call_next(request)

            # Check for runner access paths
            if (not final_response and path_in_route_patterns(request.url.path, RUNNER_ACCESS_ROUTES)):
                print('Runner access route entered.')
                if (access_token and access_token == constants.jwt_secret):
                    final_response = await call_next(request)
                elif (request.headers.get("Runner-Token")):
                    runner_id = re.search(r'/runners/(\d+)(?:/.*)?$', path).group(1) if re.search(r'/runners/(\d+)(?:/.*)?$', path) else None
                    runner_token = request.headers.get("Runner-Token")
                    if runner_management.auth_runner(runner_id, runner_token):
                        final_response = await call_next(request)

            # Check for wos_session cookie, if needed refresh it
            if (not final_response) and wos_cookie:
                print('wos_cookie secured route entered.')
                auth_result = authenticate_sealed_session(sealed_session = wos_cookie)
                if auth_result.authenticated:
                    final_response = await call_next(request)
                else:
                    print('Failed to auth with cookie, refreshing...')
                    refresh_result = refresh_sealed_session(sealed_session = wos_cookie)
                    final_response = await call_next(request)
                    final_response.set_cookie(
                        key = "wos_session",
                        value = refresh_result.sealed_session,
                        secure = True,
                        httponly = True,
                        samesite = "lax"
                    )

            # If none of the above, we must find an access token
            if not final_response and not access_token:
                print('no auth methods present, error 400...')
                final_response = Response(status_code = 400, content = "Missing Access Token")

            # Verify expiration on access token, if expired try to refresh
            if (not final_response) and access_token:
                print('access-token secured route entered.')
                if verify_token_exp(access_token):
                    response: Response = await call_next(request)
                    response.headers['Access-Token'] = access_token
                    final_response = response
                else:
                    print('Failed to auth with token, refreshing...')
                    refresh_response = workos.user_management.authenticate_with_refresh_token(refresh_token=get_refresh_token(access_token))
                    refresh_session(access_token, refresh_response.access_token, refresh_response.refresh_token)
                    access_token = refresh_response.access_token
                    response: Response = await call_next(request)
                    response.headers['Access-Token'] = access_token
                    final_response = response

        except workos_exceptions.BadRequestException as e:
            logger.exception(f'WorkOS raised BadRequestException in middleware.')
            final_response = Response(
                status_code = HTTPStatus.BAD_REQUEST,
                content = "Invalid workos session")
        except NoMatchingKeyException as e:
            logger.exception(f'No PKCE key matched token header')
            final_response = Response(
                status_code = HTTPStatus.BAD_REQUEST,
                content = "Bad Token Header")
        except Exception as e:
            logger.exception(f'Exception raised in the authentication middleware.')
            final_response = Response(
                status_code = HTTPStatus.INTERNAL_SERVER_ERROR,
                content = '{"response":"Internal Server Error: ' + str(e) + '"}'
            )
        print('returning final respose.')
        return final_response

    return api

async def shutdown_api():
    """Shut down the API and terminate runners."""
    try:
        import logging
        logger = logging.getLogger(__name__)
        logger.info("Starting application shutdown process...")

        # Set a reasonable timeout for the shutdown process
        import asyncio
        shutdown_task = asyncio.create_task(shutdown_all_runners())

        # Wait with a timeout to ensure we don't hang forever
        try:
            await asyncio.wait_for(shutdown_task, timeout=60)  # 60 second timeout
            logger.info("All runners successfully terminated")
        except asyncio.TimeoutError:
            logger.error("Timeout while shutting down runners - some may remain active")
    except Exception as e:
        import traceback
        logger.error(f"Error during shutdown_all_runners: {e}\n{traceback.format_exc()}")<|MERGE_RESOLUTION|>--- conflicted
+++ resolved
@@ -1,14 +1,10 @@
 """Main application file for the API."""
 import re
 from http import HTTPStatus
-<<<<<<< HEAD
-from app.api.routes import machine_auth, registration, user_auth, users, runners, machines, cloud_connectors, images, app_requests
-=======
 from fastapi import APIRouter
 from app.api.routes import auth, registration, users
 from app.api.routes import runners, machines, cloud_connectors, images, scripts
 from app.api.routes import app_requests
->>>>>>> 146fbb17
 from fastapi import FastAPI, Request, Response
 from app.business import runner_management
 from contextlib import asynccontextmanager
