--- conflicted
+++ resolved
@@ -45,13 +45,9 @@
     return Response(status_code=status.HTTP_200_OK, content=user.model_dump_json())
 
 @router.post("/", response_model=User)
-<<<<<<< HEAD
 @endpoint_permission_decorator.permission_required("users")
 def post_user(user_create: UserCreate, request: Request,
               session: Session = Depends(get_session)):
-=======
-def post_user(user_create: UserCreate, session: Session = Depends(get_session)):
->>>>>>> 938c1d45
     """Create a new user, return the new user."""
     # Create a new User instance from the UserCreate data.
     user = User(**user_create.model_dump(exclude='password'), created_by="system", modified_by="system")
