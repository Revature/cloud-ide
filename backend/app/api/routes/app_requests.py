"""Routes for handling requests for runners."""
import logging
import asyncio
from uuid import uuid4
from app.api import http
from fastapi import APIRouter, Depends, HTTPException, Response, status, Header
from fastapi import WebSocket, WebSocketDisconnect, HTTPException, Query
from sqlmodel import Session
from pydantic import BaseModel
from typing import Any, Optional
from datetime import datetime, timezone
from app.db import runner_repository
from app.db.database import engine
from app.models.runner import Runner
from app.models.user import User
from app.models.image import Image
from app.util import constants, websocket_management, runner_status_management
from app.business import image_management, user_management, runner_management, script_management
from app.exceptions.runner_exceptions import RunnerLaunchError, RunnerClaimError

router = APIRouter()
logger = logging.getLogger(__name__)

class RunnerRequest(BaseModel):
    """Request model for the get_ready_runner endpoint."""

    image_id: int
    env_data: dict[str, Any]
    user_email: str
    session_time: int  # in minutes, limit to 3 hours
    runner_type: str   # temporary/permanent

@router.post("/", response_model=dict[str, str])
async def get_ready_runner(
    request: RunnerRequest,
    access_token: str = Header(..., alias="Access-Token"),
    x_forwarded_for: Optional[str] = Header(None),
    client_ip: Optional[str] = Header(None)
):
    """
    Retrieve a runner with the "ready" state for the given image and assign it to a user.

    If the user already has an "alive" runner for the image, update its session_end.
    Otherwise, if no ready runner is available, launch a new one.

    The runner's environment data is updated, its state is set to "awaiting_client",
    and the URL is returned. Also, the appropriate script is executed for the
    "on_awaiting_client" event.
    """
    # Check the user's requested session time.
    if request.session_time:
        if request.session_time > constants.max_runner_lifetime:
            raise HTTPException(status_code=status.HTTP_400_BAD_REQUEST,
                                detail=f"Requested session time is greater than the maximum: {constants.max_session_minutes}")

    # Retrieve the image record.
    db_image: Image = image_management.get_image_by_id(request.image_id)
    if not db_image:
        raise HTTPException(status_code=status.HTTP_400_BAD_REQUEST, detail="Image not found")

    # Look up the user by email.
    db_user: User = user_management.get_user_by_email(request.user_email)
    if not db_user:
        raise HTTPException(status_code=status.HTTP_400_BAD_REQUEST, detail="User not found")

    # Extract data from request
    script_vars = request.env_data.get("script_vars", {})
    env_vars = request.env_data.get("env_vars", {})
    # user_ip = http.extract_original_ip(client_ip, x_forwarded_for)
    user_ip = script_vars.get("user_ip", "")
    if not user_ip:
        return HTTPException(status_code=400, detail="User IP not found in script_vars")

    # Check if the user already has a runner.
    existing_runner = runner_management.get_existing_runner(db_user.id, db_image.id)
    if existing_runner :
        logger.info(f"User {db_user.id} requested runner, got existing runner: {existing_runner}")
        url : str = await runner_management.claim_runner(existing_runner, request.session_time, db_user, user_ip, script_vars=script_vars)
        return app_requests_dto(url, existing_runner)

    ready_runner : Runner = runner_management.get_runner_from_pool(db_image.id)
    # Check if there is a runner already available in the pool.
    if ready_runner:
        logger.info(f"User {db_user.id} requested runner, got ready runner: {ready_runner}")
        # print(f"User {db_user.id} requested runner, got ready runner: {ready_runner}")
        # Launch a new runner asynchronously to replenish the pool if the image definition specifies a pool.
        if db_image.runner_pool_size != 0:
            asyncio.create_task(runner_management.launch_runners(db_image.identifier, 1, initiated_by="app_requests_endpoint_pool_replenish"))
        url : str = await runner_management.claim_runner(ready_runner, request.session_time, db_user, user_ip, script_vars=script_vars)
        return await awaiting_client_hook(ready_runner, url, env_vars)
    else:
        # Launch a new runner and wait for it to be ready.
        fresh_runners : list[Runner] = await runner_management.launch_runners(db_image.identifier,
                                                                              1,
                                                                              initiated_by="app_requests_endpoint_no_pool",
                                                                              claimed=True)
        fresh_runner : Runner = fresh_runners[0]
        logger.info(f"User {db_user.id} requested runner, got fresh runner: {fresh_runner}")
        fresh_runner = await runner_management.wait_for_runner_state(fresh_runner, "ready_claimed", 120)
        if not fresh_runner or fresh_runner.state != "ready_claimed":
            raise HTTPException(status_code=500, detail="Runner did not become ready in time")
        url = await runner_management.claim_runner(fresh_runner, request.session_time, db_user, user_ip, script_vars=script_vars)
        return await awaiting_client_hook(fresh_runner, url, env_vars)

async def awaiting_client_hook(runner: Runner, url: str, env_vars: dict[str, Any], request_id: Optional[str] = None):
    """Will run on the "awaiting_client" state."""
    try:
        if request_id:
            # Emit script starting status
            await runner_status_management.runner_status_emitter.emit_status(
                request_id,
                "INSTANCE_SCRIPT",
                "Running script for awaiting client",
                {
                    "runner_id": runner.id,
                    "script_type": "awaiting_client",
                    "status": "in_progress"
                }
            )

        script_result = await script_management.run_script_for_runner(
            "on_awaiting_client",
            runner.id,
            env_vars,
            initiated_by="app_requests_endpoint"
        )

        if request_id:
            # Emit script success status
            await runner_status_management.runner_status_emitter.emit_status(
                request_id,
                "INSTANCE_SCRIPT",
                "Script for awaiting client completed",
                {
                    "runner_id": runner.id,
                    "script_type": "awaiting_client",
                    "status": "succeeded",
                    "exit_code": 0 if script_result == "success" else 1,
                    "details": script_result
                }
            )
<<<<<<< HEAD
            
=======

>>>>>>> fbf6bdea
            # Emit session status to indicate the session is ready
            await runner_status_management.runner_status_emitter.emit_status(
                request_id,
                "SESSION_STATUS",
                "User session created successfully",
                {
                    "runner_id": runner.id,
                    "session_type": "create",
                    "status": "succeeded",
                    "duration": env_vars.get("session_time", 60)  # Default to 60 minutes if not specified
                }
            )
<<<<<<< HEAD
            
=======

>>>>>>> fbf6bdea
            # Emit connection ready status
            await runner_status_management.runner_status_emitter.emit_status(
                request_id,
                "CONNECTION_STATUS",
                "Your runner is ready for connection",
                {
                    "runner_id": runner.id,
                    "status": "ready",
                    "url": url
                }
            )

    except Exception as e:
        if request_id:
            # Emit script failure status
            await runner_status_management.runner_status_emitter.emit_status(
                request_id,
                "INSTANCE_SCRIPT",
                "Error running script for awaiting client",
                {
                    "runner_id": runner.id,
                    "script_type": "awaiting_client",
                    "status": "failed",
                    "exit_code": 1,
                    "error": str(e)
                }
            )
<<<<<<< HEAD
            
=======

>>>>>>> fbf6bdea
            # Emit session status to indicate the session failed
            await runner_status_management.runner_status_emitter.emit_status(
                request_id,
                "SESSION_STATUS",
                "Failed to create user session",
                {
                    "runner_id": runner.id,
                    "session_type": "create",
                    "status": "failed",
                    "error": str(e)
                }
            )

            # Emit shutdown notification
            await runner_status_management.runner_status_emitter.emit_status(
                request_id,
                "INSTANCE_LIFECYCLE",
                "Shutting down runner",
                {
                    "runner_id": runner.id,
                    "state": "terminating",
                    "reason": "Script execution failed"
                }
            )

        shutdown_result = await runner_management.force_shutdown_runners(
            [runner.identifier],
            initiated_by="app_requests_endpoint"
        )
        raise HTTPException(status_code=400, detail=f"Error executing script for runner {runner.id}") from e
<<<<<<< HEAD
    
=======

>>>>>>> fbf6bdea
    return app_requests_dto(url, runner)

def app_requests_dto(url: str, runner: Runner):
    """Create DTO for the app_request."""
    return {"url": url, "runner_id": str(runner.id)}

@router.post("/with_status", response_model=dict)
async def get_ready_runner_with_status(
    request: RunnerRequest
):
    """Request a runner and return a request_id for tracking status via WebSocket."""
    # Generate a unique request ID
    request_id = str(uuid4())

    try:
        # Extract data from request
        script_vars = request.env_data.get("script_vars", {})
        env_vars = request.env_data.get("env_vars", {})

        # Check session time
        if request.session_time > constants.max_runner_lifetime:
            return {
                "request_id": request_id,
                "status": "error",
                "message": f"Requested session time exceeds maximum ({constants.max_session_minutes} minutes)"
            }

        # Get image
        db_image = image_management.get_image_by_id(request.image_id)
        if not db_image:
            return {
                "request_id": request_id,
                "status": "error",
                "message": "Image not found"
            }

        # Get user
        db_user = user_management.get_user_by_email(request.user_email)
        if not db_user:
            return {
                "request_id": request_id,
                "status": "error",
                "message": "User not found"
            }

        # Extract user IP
        user_ip = script_vars.get("user_ip", "")
        if not user_ip:
            return {
                "request_id": request_id,
                "status": "error",
                "message": "User IP not found in script_vars"
            }

        # Start processing in background task
        asyncio.create_task(
            process_runner_request_with_status(
                request_id,
                request
            )
        )

        # Return the request ID immediately
        return {
            "request_id": request_id,
            "status": "processing",
            "message": "Runner request is being processed"
        }

    except Exception as e:
        logger.error(f"Error in get_ready_runner_with_status: {e}")
        return {
            "request_id": request_id,
            "status": "error",
            "message": f"Error: {e!s}"
        }

async def process_runner_request_with_status(
    request_id: str,
    request: RunnerRequest
):
    """Process the runner request and emit status updates using the standardized event structure."""
    try:
        # Extract data directly from the request
        script_vars = request.env_data.get("script_vars", {})
        env_vars = request.env_data.get("env_vars", {})
        user_ip = script_vars.get("user_ip", "")

        # Get db objects based on request data
        db_image = image_management.get_image_by_id(request.image_id)
        db_user = user_management.get_user_by_email(request.user_email)

        # Validate required data
        if not db_image or not db_user or not user_ip:
            error_message = "Missing required data: "
            if not db_image:
                error_message += "Image not found. "
            if not db_user:
                error_message += "User not found. "
            if not user_ip:
                error_message += "User IP not found in script_vars. "

            await runner_status_management.runner_status_emitter.emit_status(
                request_id,
                "ERROR",
                error_message.strip(),
                {
                    "error_type": "invalid_request",
                    "details": {
                        "missing_image": not db_image,
                        "missing_user": not db_user,
                        "missing_user_ip": not user_ip
                    }
                }
            )
            return
<<<<<<< HEAD
        
=======

>>>>>>> fbf6bdea
        # All validation passed, continue with processing

        # Emit initial status for request processing
        await runner_status_management.runner_status_emitter.emit_status(
            request_id,
            "REQUEST_PROCESSING",
            f"Processing request for {db_image.name}",
            {
                "image_id": db_image.id,
                "image_name": db_image.name,
                "user_id": db_user.id,
                "status": "in_progress"
            }
        )

        # Begin resource discovery - Check for existing runner
        await runner_status_management.runner_status_emitter.emit_status(
            request_id,
            "RESOURCE_DISCOVERY",
            "Checking for existing runner",
            {
                "discovery_type": "existing",
                "status": "in_progress"
            }
        )

        existing_runner = runner_management.get_existing_runner(db_user.id, db_image.id)

        if existing_runner:
            # Found existing runner
            await runner_status_management.runner_status_emitter.emit_status(
                request_id,
                "RESOURCE_DISCOVERY",
                "Found an existing active runner for your session",
                {
                    "discovery_type": "existing",
                    "runner_id": existing_runner.id,
                    "status": "succeeded"
                }
            )

            # Allocate existing runner
            await runner_status_management.runner_status_emitter.emit_status(
                request_id,
                "RESOURCE_ALLOCATION",
                "Claiming existing runner for your session",
                {
                    "allocation_type": "claim_existing",
                    "runner_id": existing_runner.id,
                    "status": "in_progress"
                }
            )

            # Use existing runner with request_id for status tracking
            url = await runner_management.claim_runner(
                existing_runner,
                request.session_time,
                db_user,
                user_ip,
                script_vars,
                request_id=request_id
            )

            # Allocation succeeded
            await runner_status_management.runner_status_emitter.emit_status(
                request_id,
                "RESOURCE_ALLOCATION",
                "Existing runner claimed successfully",
                {
                    "allocation_type": "claim_existing",
                    "runner_id": existing_runner.id,
                    "status": "succeeded"
                }
            )

            # Emit request processing completion
            await runner_status_management.runner_status_emitter.emit_status(
                request_id,
                "REQUEST_PROCESSING",
                f"Finished processing request for {db_image.name}",
                {
                    "image_id": db_image.id,
                    "image_name": db_image.name,
                    "user_id": db_user.id,
                    "status": "succeeded"
                }
            )

            # Emit connection ready event
            await runner_status_management.runner_status_emitter.emit_status(
                request_id,
                "CONNECTION_STATUS",
                "Your runner is ready for connection",
                {
                    "runner_id": existing_runner.id,
                    "status": "ready",
                    "url": url
                }
            )
        else:
            # No existing runner, check for pooled runner
            await runner_status_management.runner_status_emitter.emit_status(
                request_id,
                "RESOURCE_DISCOVERY",
                "Checking for available runner in pool",
                {
                    "discovery_type": "pool",
                    "status": "in_progress"
                }
            )

            ready_runner = runner_management.get_runner_from_pool(db_image.id)

            if ready_runner:
                # Found pool runner
                await runner_status_management.runner_status_emitter.emit_status(
                    request_id,
                    "RESOURCE_DISCOVERY",
                    "Found an available runner in the pool",
                    {
                        "discovery_type": "pool",
                        "runner_id": ready_runner.id,
                        "status": "succeeded"
                    }
                )

                # Allocate pool runner
                await runner_status_management.runner_status_emitter.emit_status(
                    request_id,
                    "RESOURCE_ALLOCATION",
                    "Claiming pool runner for your session",
                    {
                        "allocation_type": "claim_pool",
                        "runner_id": ready_runner.id,
                        "status": "in_progress"
                    }
                )

                # Replenish pool if needed
                if db_image.runner_pool_size > 0:
                    # Not passing request_id as this is a background task
                    asyncio.create_task(
                        runner_management.launch_runners(
                            db_image.identifier,
                            1,
                            initiated_by="app_requests_endpoint_pool_replenish"
                        )
                    )

                # Claim the pool runner with request_id for status tracking
                url = await runner_management.claim_runner(
                    ready_runner,
                    request.session_time,
                    db_user,
                    user_ip,
                    script_vars,
                    request_id=request_id
                )

                # Allocation succeeded
                await runner_status_management.runner_status_emitter.emit_status(
                    request_id,
                    "RESOURCE_ALLOCATION",
                    "Pool runner claimed successfully",
                    {
                        "allocation_type": "claim_pool",
                        "runner_id": ready_runner.id,
                        "status": "succeeded"
                    }
                )

                # Run awaiting client hook
                await awaiting_client_hook(ready_runner, url, env_vars, request_id)

            else:
                # No resources found
                await runner_status_management.runner_status_emitter.emit_status(
                    request_id,
                    "RESOURCE_DISCOVERY",
                    "No existing or pool runners available",
                    {
                        "discovery_type": "none",
                        "status": "succeeded"
                    }
                )

                # Launch new runner
                await handle_new_runner_launch(
                    request_id,
                    db_image,
                    db_user,
                    request
                )

    except Exception as e:
        logger.error(f"Error in process_runner_request_with_status: {e}")
        await runner_status_management.runner_status_emitter.emit_status(
            request_id,
            "ERROR",
            f"Error processing runner request: {e!s}",
            {
                "error_type": "request_processing",
                "details": {
                    "exception": str(e)
                }
            }
        )

async def handle_new_runner_launch(
    request_id: str,
    db_image,
    db_user,
    request: RunnerRequest
):
    """Handle launching a new runner when no pool runner is available."""
    try:
        # Extract data from the request
        script_vars = request.env_data.get("script_vars", {})
        env_vars = request.env_data.get("env_vars", {})
        user_ip = script_vars.get("user_ip", "")
        session_time = request.session_time

        # Emit launching status
        await runner_status_management.runner_status_emitter.emit_status(
            request_id,
            "RESOURCE_ALLOCATION",
            "Launching new runner",
            {
                "allocation_type": "launch_new",
                "image_id": db_image.id,
                "status": "in_progress"
            }
        )

        # Launch new runner with request_id for status tracking
        try:
            # Launch a new runner with the request_id for status updates
            fresh_runners = await runner_management.launch_runners(
                db_image.identifier,
                1,
                initiated_by="app_requests_endpoint_no_pool",
                claimed=True,
                request_id=request_id
            )
<<<<<<< HEAD
            
            if not fresh_runners:
                raise RunnerLaunchError("Runner was not launched successfully.")
            
            runner = fresh_runners[0]
            
=======

            if not fresh_runners:
                raise RunnerLaunchError("Runner was not launched successfully.")

            runner = fresh_runners[0]

>>>>>>> fbf6bdea
            runner = await runner_management.wait_for_runner_state(
                runner,
                "ready_claimed",
                120
            )
<<<<<<< HEAD
            
=======

>>>>>>> fbf6bdea
            if not runner or runner.state != "ready_claimed":
                raise RunnerClaimError("Runner did not become ready in time.")

            # Runner launched successfully
            await runner_status_management.runner_status_emitter.emit_status(
                request_id,
                "RESOURCE_ALLOCATION",
                "New runner launched successfully",
                {
                    "allocation_type": "launch_new",
                    "runner_id": runner.id,
                    "status": "succeeded"
                }
            )

            # Setup phase
            await runner_status_management.runner_status_emitter.emit_status(
                request_id,
                "CONNECTION_STATUS",
                "New runner is ready, claiming for your session",
                {
                    "runner_id": runner.id,
                    "status": "setup_in_progress"
                }
            )

            # Claim the runner and set up client
            url = await runner_management.claim_runner(
                runner,
                session_time,
                db_user,
                user_ip,
                script_vars,
                request_id=request_id
            )

            # Run awaiting client hook
            await awaiting_client_hook(runner, url, env_vars, request_id)

        except RunnerLaunchError as e:
            await runner_status_management.runner_status_emitter.emit_status(
                request_id,
                "ERROR",
                f"Failed to launch new runner: {e!s}",
                {
                    "error_type": "launch_failed",
                    "details": {
                        "exception": str(e)
                    }
                }
            )
<<<<<<< HEAD
            
=======

>>>>>>> fbf6bdea
            # Resource allocation failed
            await runner_status_management.runner_status_emitter.emit_status(
                request_id,
                "RESOURCE_ALLOCATION",
                "Failed to allocate resources",
                {
                    "allocation_type": "launch_new",
                    "status": "failed",
                    "error": str(e)
                }
            )
            raise

        except RunnerClaimError as e:
            await runner_status_management.runner_status_emitter.emit_status(
                request_id,
                "ERROR",
                f"Runner did not become ready in time: {e!s}",
                {
                    "error_type": "timeout",
                    "details": {
                        "resource_type": "runner"
                    }
                }
            )
<<<<<<< HEAD
            
=======

>>>>>>> fbf6bdea
            # Resource allocation failed
            await runner_status_management.runner_status_emitter.emit_status(
                request_id,
                "RESOURCE_ALLOCATION",
                "Failed to claim runner",
                {
                    "allocation_type": "launch_new",
                    "status": "failed",
                    "error": str(e)
                }
            )
            raise

    except Exception as e:
        logger.error(f"Error in handle_new_runner_launch: {e}")
        await runner_status_management.runner_status_emitter.emit_status(
            request_id,
            "ERROR",
            f"Error launching runner: {e!s}",
            {
                "error_type": "launch_failed",
                "details": {
                    "exception": str(e)
                }
            }
        )
        raise

@router.websocket("/runner_status/{request_id}")
async def runner_status_websocket(
    websocket: WebSocket,
    request_id: str,
):
    """
    WebSocket endpoint for runner status updates.

    Clients connect to this endpoint with a request_id to receive
    real-time updates about runner provisioning and lifecycle events.
    """
    try:
        # Connect the client (will send any buffered messages)
        await websocket_management.connection_manager.connect(websocket, "runner_status", request_id)

        # Send initial connection confirmation
        await websocket.send_json({
            "type": "CONNECTED",
            "message": f"Connected to runner status updates for request {request_id}",
            "timestamp": datetime.now(timezone.utc).isoformat()
        })

        # Keep the connection alive and handle client messages
        while True:
            # Wait for client messages (can be used for heartbeats or cancellation)
            data = await websocket.receive_json()

            # Process client messages if needed
            if "action" in data:
                if data["action"] == "heartbeat":
                    await websocket.send_json({
<<<<<<< HEAD
                        "type": "HEARTBEAT_ACK", 
=======
                        "type": "HEARTBEAT_ACK",
>>>>>>> fbf6bdea
                        "timestamp": datetime.now(timezone.utc).isoformat()
                    })
                elif data["action"] == "cancel":
                    # Handle cancellation request
                    await websocket.send_json({
                        "type": "CANCELLATION_RECEIVED",
                        "message": "Cancellation request received",
                        "timestamp": datetime.now(timezone.utc).isoformat()
                    })

    except WebSocketDisconnect:
        logger.info(f"Client disconnected from runner status updates for request {request_id}")
        websocket_management.connection_manager.disconnect("runner_status", request_id)
    except Exception as e:
        logger.error(f"Error in runner status WebSocket for request {request_id}: {e}")
        try:
            await websocket.send_json({
                "type": "ERROR",
                "message": f"WebSocket error: {e!s}",
                "timestamp": datetime.now(timezone.utc).isoformat(),
                "error_type": "websocket"
            })
        except Exception:
            pass
        websocket_management.connection_manager.disconnect("runner_status", request_id)<|MERGE_RESOLUTION|>--- conflicted
+++ resolved
@@ -139,11 +139,7 @@
                     "details": script_result
                 }
             )
-<<<<<<< HEAD
-            
-=======
-
->>>>>>> fbf6bdea
+
             # Emit session status to indicate the session is ready
             await runner_status_management.runner_status_emitter.emit_status(
                 request_id,
@@ -156,11 +152,7 @@
                     "duration": env_vars.get("session_time", 60)  # Default to 60 minutes if not specified
                 }
             )
-<<<<<<< HEAD
-            
-=======
-
->>>>>>> fbf6bdea
+
             # Emit connection ready status
             await runner_status_management.runner_status_emitter.emit_status(
                 request_id,
@@ -188,11 +180,7 @@
                     "error": str(e)
                 }
             )
-<<<<<<< HEAD
-            
-=======
-
->>>>>>> fbf6bdea
+
             # Emit session status to indicate the session failed
             await runner_status_management.runner_status_emitter.emit_status(
                 request_id,
@@ -223,11 +211,7 @@
             initiated_by="app_requests_endpoint"
         )
         raise HTTPException(status_code=400, detail=f"Error executing script for runner {runner.id}") from e
-<<<<<<< HEAD
-    
-=======
-
->>>>>>> fbf6bdea
+
     return app_requests_dto(url, runner)
 
 def app_requests_dto(url: str, runner: Runner):
@@ -344,11 +328,7 @@
                 }
             )
             return
-<<<<<<< HEAD
-        
-=======
-
->>>>>>> fbf6bdea
+
         # All validation passed, continue with processing
 
         # Emit initial status for request processing
@@ -593,31 +573,18 @@
                 claimed=True,
                 request_id=request_id
             )
-<<<<<<< HEAD
-            
+
             if not fresh_runners:
                 raise RunnerLaunchError("Runner was not launched successfully.")
-            
+
             runner = fresh_runners[0]
-            
-=======
-
-            if not fresh_runners:
-                raise RunnerLaunchError("Runner was not launched successfully.")
-
-            runner = fresh_runners[0]
-
->>>>>>> fbf6bdea
+
             runner = await runner_management.wait_for_runner_state(
                 runner,
                 "ready_claimed",
                 120
             )
-<<<<<<< HEAD
-            
-=======
-
->>>>>>> fbf6bdea
+
             if not runner or runner.state != "ready_claimed":
                 raise RunnerClaimError("Runner did not become ready in time.")
 
@@ -669,11 +636,7 @@
                     }
                 }
             )
-<<<<<<< HEAD
-            
-=======
-
->>>>>>> fbf6bdea
+
             # Resource allocation failed
             await runner_status_management.runner_status_emitter.emit_status(
                 request_id,
@@ -699,11 +662,7 @@
                     }
                 }
             )
-<<<<<<< HEAD
-            
-=======
-
->>>>>>> fbf6bdea
+
             # Resource allocation failed
             await runner_status_management.runner_status_emitter.emit_status(
                 request_id,
@@ -763,11 +722,7 @@
             if "action" in data:
                 if data["action"] == "heartbeat":
                     await websocket.send_json({
-<<<<<<< HEAD
-                        "type": "HEARTBEAT_ACK", 
-=======
                         "type": "HEARTBEAT_ACK",
->>>>>>> fbf6bdea
                         "timestamp": datetime.now(timezone.utc).isoformat()
                     })
                 elif data["action"] == "cancel":
