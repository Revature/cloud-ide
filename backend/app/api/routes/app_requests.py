"""Routes for handling requests for runners."""
from workos import exceptions
from fastapi import APIRouter, Depends, HTTPException, Response, status, Header
from sqlmodel import Session, select
from pydantic import BaseModel
from typing import Any
from datetime import datetime, timedelta
from app.db.database import get_session, engine
from app.models.runner import Runner
from app.models.user import User
from app.models.image import Image
<<<<<<< HEAD
from app.util import constants;
from app.business.runner_management import launch_runners
from app.business.script_management import run_script_for_runner  # Script management layer
=======
from app.business.runner_management import launch_runners, terminate_runner
from app.business.script_management import run_script_for_runner
>>>>>>> b72b9535
from app.business.jwt_creation import create_jwt_token
from app.business import image_management, user_management, runner_management
import asyncio
import os

router = APIRouter()

class RunnerRequest(BaseModel):
    """Request model for the get_ready_runner endpoint."""

    image_id: int
    env_data: dict[str, Any]
    user_email: str
    session_time: int  # in minutes, limit to 3 hours
    runner_type: str   # temporary/permanent

async def execute_awaiting_client_script(runner_id: int, env_vars: dict, session: Session) -> None:
    """Execute the on_awaiting_client script for a runner, handling script-specific errors."""
    try:
        script_result = await run_script_for_runner("on_awaiting_client", runner_id, env_vars, initiated_by="app_requests_endpoint")
        print(f"Script executed for runner {runner_id}: {script_result}")
        return script_result
    except Exception as e:
        if "No script found for event" in str(e):
            # No script is available for this hook/image - this is acceptable
            print(f"No script found for runner {runner_id}, continuing...")
            return None
        else:
            # Re-raise the exception for the caller to handle
            raise

@router.post("/", response_model=dict[str, str])
async def get_ready_runner(
    request: RunnerRequest,
    access_token: str = Header(..., alias="Access-Token"),
    x_forwarded_for: str = Header(..., alias="X-Forwarded-For"),
    client_ip: str = Header(..., alias="client-ip"),
    session: Session = Depends(get_session)
):
    """
    Retrieve a runner with the "ready" state for the given image and assign it to a user.

    If the user already has an "alive" runner for the image, update its session_end.
    Otherwise, if no ready runner is available, launch a new one.

    The runner's environment data is updated, its state is set to "awaiting_client",
    and the URL is returned. Also, the appropriate script is executed for the
    "on_awaiting_client" event.
    """
<<<<<<< HEAD
    if(constants.auth_mode=="OFF"):
        try:
            response.headers['Access-Token'] = token_authentication(access_token)
        except exceptions.BadRequestException:
            response.status_code = 401
            return {"error": "Unauthorized"}

    # Check the user's requested session time.
    if request.session_time:
        if request.session_time > constants.max_session_minutes:
            raise HTTPException(status_code=status.HTTP_400_BAD_REQUEST, detail=f"Requested session time is greater than the maximum: {constants.max_session_minutes}")
        else:
            request.session_time = constants.max_session_minutes

=======
    max_session_minutes = 180
>>>>>>> b72b9535
    # Retrieve the image record.
    db_image: Image = image_management.get_image_by_id(request.id)
    if not db_image:
        raise HTTPException(status_code=status.HTTP_400_BAD_REQUEST, detail="Image not found")

    # Look up the user by email.
    db_user: User = user_management.get_user_by_email(request.email)
    if not db_user:
        raise HTTPException(status_code=status.HTTP_400_BAD_REQUEST, detail="User not found")

    # Extract data from request
    script_vars = request.env_data.get("script_vars", {})
    env_vars = request.env_data.get("env_vars", {})
    user_ip = script_vars.get("user_ip")

<<<<<<< HEAD
    # Check if the user already has a runner.
    existing_runner = runner_management.get_existing_runner(db_user.id, db_image.id)
    if existing_runner :
        return runner_management.prepare_runner(existing_runner, 
                                                request.session_time,
                                                db_user,
                                                user_ip,
                                                None,
                                                None,
                                                True)
 
    ready_runner : Runner = runner_management.get_runner_from_pool(db_image.id)
    if ready_runner:
        # Launch a new runner asynchronously to replenish the pool if the image definition specifies a pool.
        if db_image.runner_pool_size != 0:
            asyncio.create_task(launch_runners(db_image.identifier, 1, initiated_by="app_requests_endpoint_pool_replenish"))
        return runner_management.prepare_runner(ready_runner,
                                                request.session_time,
                                                db_user,
                                                user_ip,
                                                script_vars,
                                                env_vars,
                                                False)
    else:
=======
    # Check if the user already has an alive runner for the requested image.
    stmt_runner = select(Runner).where(
        Runner.state.in_(["active", "awaiting_client"]),  # Changed to include awaiting_client too
        Runner.image_id == request.image_id,
        Runner.user_id == user_obj.id
    )
    existing_runner = session.exec(stmt_runner).first()
    domain = os.getenv("DOMAIN", "http://devide.revature.com")

    if existing_runner:
        if request.session_time > max_session_minutes:
            raise HTTPException(status_code=status.HTTP_400_BAD_REQUEST, detail="Session time cannot exceed 3 hours.")
        # Update session_end for the existing runner.
        existing_runner.session_end = existing_runner.session_start + timedelta(minutes=request.session_time)

        # We might want to update script_vars but not env_vars
        # existing_runner.env_data = script_vars

        session.add(existing_runner)
        session.commit()
        session.refresh(existing_runner)

        # Generate a JWT token for the existing runner
        jwt_token = create_jwt_token(
            runner_ip=str(existing_runner.url),
            runner_id=existing_runner.id,
            user_ip=user_ip
        )

        # Get the workspace path from env_data
        workspace_path = existing_runner.env_data.get("path", "")
        if not workspace_path.startswith("/"):
            workspace_path = "/" + workspace_path

        # Construct the full URL with domain, token, and workspace path
        full_url = f"{domain}/dest/{jwt_token}{workspace_path}"
        #full_url = f"{existing_runner.url}:3000{workspace_path}"

        return {"url": full_url, "runner_id": str(existing_runner.id)}

    # No alive runner found; select a ready runner or launch a new one.
    if db_image.runner_pool_size == 0:
>>>>>>> b72b9535
        # Launch a new runner and wait for it to be ready.
        fresh_runner : Runner = await launch_runners(db_image.identifier, 1, initiated_by="app_requests_endpoint_no_pool")[0]
        # Poll up to 60 seconds (12 attempts, every 5 seconds).
        for _ in range(12):
            runner_management.get_runner_by_id(fresh_runner.id)
            if fresh_runner and fresh_runner.state == "ready":
                break
            await asyncio.sleep(5)
        if not fresh_runner or fresh_runner.state != "ready":
            raise HTTPException(status_code=500, detail="Runner did not become ready in time")
<<<<<<< HEAD
        return runner_management.prepare_runner(fresh_runner,
                                                request.session_time,
                                                db_user,
                                                user_ip,
                                                script_vars,
                                                env_vars,
                                                False)
=======
    else:
        # Query for a runner in "ready" state for the given image.
        stmt_runner = select(Runner).where(Runner.state == "ready", Runner.image_id == request.image_id)
        runner = session.exec(stmt_runner).first()
        if not runner:
            raise HTTPException(
                status_code=status.HTTP_404_NOT_FOUND,
                detail="No ready runner available for that image"
            )

    # Update the runner: assign the user, update environment data, and change state to "awaiting_client".
    runner.user_id = user_obj.id
    # Store only script_vars in runner.env_data, not env_vars
    runner.env_data = script_vars
    runner.state = "awaiting_client"

    # Store user_ip if present
    if user_ip:
        runner.user_ip = user_ip

    # Use repo_name from script_vars. If not present, default to "project".
    repo_name = script_vars.get("git_repo_name", "project")
    # Add path to env_data
    runner.env_data["path"] = "/#/home/ubuntu/" + repo_name

    if request.session_time > max_session_minutes:
        raise HTTPException(
            status_code=status.HTTP_400_BAD_REQUEST,
            detail="Session time cannot exceed 3 hours."
        )

    runner.session_start = datetime.utcnow()
    runner.session_end = runner.session_start + timedelta(minutes=request.session_time)

    session.add(runner)
    session.commit()
    session.refresh(runner)

    # Optionally, launch a new runner asynchronously to replenish the pool.
    if db_image.runner_pool_size != 0:
        asyncio.create_task(launch_runners(db_image.identifier, 1, initiated_by="app_requests_endpoint_pool_replenish"))

    # Execute the script for the "awaiting_client" event, passing env_vars separately
    from app.models.runner_history import RunnerHistory

    try:
        await execute_awaiting_client_script(runner.id, env_vars, session)

        # Generate a JWT token for the runner
        jwt_token = create_jwt_token(
            runner_ip=str(runner.url),
            runner_id=runner.id,
            user_ip=user_ip
        )

        # Get the workspace path from env_data
        workspace_path = runner.env_data.get("path", "")
        # Ensure the workspace path starts with a slash
        if not workspace_path.startswith("/"):
            workspace_path = "/" + workspace_path

        # Construct the full URL with your domain, token, and workspace path
        full_url = f"{domain}/dest/{jwt_token}"
        #full_url = f"{runner.url}:3000{workspace_path}"

        return {"url": full_url, "runner_id": str(runner.id)}
    except Exception as e:
        error_detail = str(e)
        print(f"Error setting up runner {runner.id}: {error_detail}")

        # Parse for specific error message about .git-credentials
        git_credentials_error = False
        if ".git-credentials: Is a directory" in error_detail:
            git_credentials_error = True
            specific_error = "Git credentials directory issue: The .git-credentials path exists as a directory instead of a file"
        else:
            specific_error = error_detail

        # Format traceback as string if it exists
        import traceback
        tb_string = ""
        if hasattr(e, "__traceback__"):
            tb_string = "".join(traceback.format_tb(e.__traceback__))

        # Create a detailed history record for the script error
        error_history = RunnerHistory(
            runner_id=runner.id,
            event_name="script_error_on_awaiting_client",
            event_data={
                "timestamp": datetime.utcnow().isoformat(),
                "error": error_detail,
                "specific_error": specific_error,
                "git_credentials_error": git_credentials_error,
                "traceback": tb_string,  # Properly formatted traceback string
                "env_vars_keys": list(env_vars.keys()) if env_vars else [],
                "script_vars_keys": list(script_vars.keys()) if script_vars else [],
                "initiated_by": "app_requests_endpoint"
            },
            created_by="system",
            modified_by="system"
        )
        session.add(error_history)
        session.commit()

        # Initialize termination of the runner
        asyncio.create_task(terminate_runner(runner.id, initiated_by="app_requests_endpoint_script_error"))

        # Return a specific error code and message to the client
        raise HTTPException(
            status_code=status.HTTP_500_INTERNAL_SERVER_ERROR,
            detail="Error #1 (Script Error): Environment setup failed. Please report this to your administrator."
        ) from None
>>>>>>> b72b9535
<|MERGE_RESOLUTION|>--- conflicted
+++ resolved
@@ -9,14 +9,9 @@
 from app.models.runner import Runner
 from app.models.user import User
 from app.models.image import Image
-<<<<<<< HEAD
 from app.util import constants;
-from app.business.runner_management import launch_runners
-from app.business.script_management import run_script_for_runner  # Script management layer
-=======
 from app.business.runner_management import launch_runners, terminate_runner
 from app.business.script_management import run_script_for_runner
->>>>>>> b72b9535
 from app.business.jwt_creation import create_jwt_token
 from app.business import image_management, user_management, runner_management
 import asyncio
@@ -66,7 +61,6 @@
     and the URL is returned. Also, the appropriate script is executed for the
     "on_awaiting_client" event.
     """
-<<<<<<< HEAD
     if(constants.auth_mode=="OFF"):
         try:
             response.headers['Access-Token'] = token_authentication(access_token)
@@ -81,9 +75,6 @@
         else:
             request.session_time = constants.max_session_minutes
 
-=======
-    max_session_minutes = 180
->>>>>>> b72b9535
     # Retrieve the image record.
     db_image: Image = image_management.get_image_by_id(request.id)
     if not db_image:
@@ -99,7 +90,6 @@
     env_vars = request.env_data.get("env_vars", {})
     user_ip = script_vars.get("user_ip")
 
-<<<<<<< HEAD
     # Check if the user already has a runner.
     existing_runner = runner_management.get_existing_runner(db_user.id, db_image.id)
     if existing_runner :
@@ -124,50 +114,6 @@
                                                 env_vars,
                                                 False)
     else:
-=======
-    # Check if the user already has an alive runner for the requested image.
-    stmt_runner = select(Runner).where(
-        Runner.state.in_(["active", "awaiting_client"]),  # Changed to include awaiting_client too
-        Runner.image_id == request.image_id,
-        Runner.user_id == user_obj.id
-    )
-    existing_runner = session.exec(stmt_runner).first()
-    domain = os.getenv("DOMAIN", "http://devide.revature.com")
-
-    if existing_runner:
-        if request.session_time > max_session_minutes:
-            raise HTTPException(status_code=status.HTTP_400_BAD_REQUEST, detail="Session time cannot exceed 3 hours.")
-        # Update session_end for the existing runner.
-        existing_runner.session_end = existing_runner.session_start + timedelta(minutes=request.session_time)
-
-        # We might want to update script_vars but not env_vars
-        # existing_runner.env_data = script_vars
-
-        session.add(existing_runner)
-        session.commit()
-        session.refresh(existing_runner)
-
-        # Generate a JWT token for the existing runner
-        jwt_token = create_jwt_token(
-            runner_ip=str(existing_runner.url),
-            runner_id=existing_runner.id,
-            user_ip=user_ip
-        )
-
-        # Get the workspace path from env_data
-        workspace_path = existing_runner.env_data.get("path", "")
-        if not workspace_path.startswith("/"):
-            workspace_path = "/" + workspace_path
-
-        # Construct the full URL with domain, token, and workspace path
-        full_url = f"{domain}/dest/{jwt_token}{workspace_path}"
-        #full_url = f"{existing_runner.url}:3000{workspace_path}"
-
-        return {"url": full_url, "runner_id": str(existing_runner.id)}
-
-    # No alive runner found; select a ready runner or launch a new one.
-    if db_image.runner_pool_size == 0:
->>>>>>> b72b9535
         # Launch a new runner and wait for it to be ready.
         fresh_runner : Runner = await launch_runners(db_image.identifier, 1, initiated_by="app_requests_endpoint_no_pool")[0]
         # Poll up to 60 seconds (12 attempts, every 5 seconds).
@@ -178,125 +124,10 @@
             await asyncio.sleep(5)
         if not fresh_runner or fresh_runner.state != "ready":
             raise HTTPException(status_code=500, detail="Runner did not become ready in time")
-<<<<<<< HEAD
         return runner_management.prepare_runner(fresh_runner,
                                                 request.session_time,
                                                 db_user,
                                                 user_ip,
                                                 script_vars,
                                                 env_vars,
-                                                False)
-=======
-    else:
-        # Query for a runner in "ready" state for the given image.
-        stmt_runner = select(Runner).where(Runner.state == "ready", Runner.image_id == request.image_id)
-        runner = session.exec(stmt_runner).first()
-        if not runner:
-            raise HTTPException(
-                status_code=status.HTTP_404_NOT_FOUND,
-                detail="No ready runner available for that image"
-            )
-
-    # Update the runner: assign the user, update environment data, and change state to "awaiting_client".
-    runner.user_id = user_obj.id
-    # Store only script_vars in runner.env_data, not env_vars
-    runner.env_data = script_vars
-    runner.state = "awaiting_client"
-
-    # Store user_ip if present
-    if user_ip:
-        runner.user_ip = user_ip
-
-    # Use repo_name from script_vars. If not present, default to "project".
-    repo_name = script_vars.get("git_repo_name", "project")
-    # Add path to env_data
-    runner.env_data["path"] = "/#/home/ubuntu/" + repo_name
-
-    if request.session_time > max_session_minutes:
-        raise HTTPException(
-            status_code=status.HTTP_400_BAD_REQUEST,
-            detail="Session time cannot exceed 3 hours."
-        )
-
-    runner.session_start = datetime.utcnow()
-    runner.session_end = runner.session_start + timedelta(minutes=request.session_time)
-
-    session.add(runner)
-    session.commit()
-    session.refresh(runner)
-
-    # Optionally, launch a new runner asynchronously to replenish the pool.
-    if db_image.runner_pool_size != 0:
-        asyncio.create_task(launch_runners(db_image.identifier, 1, initiated_by="app_requests_endpoint_pool_replenish"))
-
-    # Execute the script for the "awaiting_client" event, passing env_vars separately
-    from app.models.runner_history import RunnerHistory
-
-    try:
-        await execute_awaiting_client_script(runner.id, env_vars, session)
-
-        # Generate a JWT token for the runner
-        jwt_token = create_jwt_token(
-            runner_ip=str(runner.url),
-            runner_id=runner.id,
-            user_ip=user_ip
-        )
-
-        # Get the workspace path from env_data
-        workspace_path = runner.env_data.get("path", "")
-        # Ensure the workspace path starts with a slash
-        if not workspace_path.startswith("/"):
-            workspace_path = "/" + workspace_path
-
-        # Construct the full URL with your domain, token, and workspace path
-        full_url = f"{domain}/dest/{jwt_token}"
-        #full_url = f"{runner.url}:3000{workspace_path}"
-
-        return {"url": full_url, "runner_id": str(runner.id)}
-    except Exception as e:
-        error_detail = str(e)
-        print(f"Error setting up runner {runner.id}: {error_detail}")
-
-        # Parse for specific error message about .git-credentials
-        git_credentials_error = False
-        if ".git-credentials: Is a directory" in error_detail:
-            git_credentials_error = True
-            specific_error = "Git credentials directory issue: The .git-credentials path exists as a directory instead of a file"
-        else:
-            specific_error = error_detail
-
-        # Format traceback as string if it exists
-        import traceback
-        tb_string = ""
-        if hasattr(e, "__traceback__"):
-            tb_string = "".join(traceback.format_tb(e.__traceback__))
-
-        # Create a detailed history record for the script error
-        error_history = RunnerHistory(
-            runner_id=runner.id,
-            event_name="script_error_on_awaiting_client",
-            event_data={
-                "timestamp": datetime.utcnow().isoformat(),
-                "error": error_detail,
-                "specific_error": specific_error,
-                "git_credentials_error": git_credentials_error,
-                "traceback": tb_string,  # Properly formatted traceback string
-                "env_vars_keys": list(env_vars.keys()) if env_vars else [],
-                "script_vars_keys": list(script_vars.keys()) if script_vars else [],
-                "initiated_by": "app_requests_endpoint"
-            },
-            created_by="system",
-            modified_by="system"
-        )
-        session.add(error_history)
-        session.commit()
-
-        # Initialize termination of the runner
-        asyncio.create_task(terminate_runner(runner.id, initiated_by="app_requests_endpoint_script_error"))
-
-        # Return a specific error code and message to the client
-        raise HTTPException(
-            status_code=status.HTTP_500_INTERNAL_SERVER_ERROR,
-            detail="Error #1 (Script Error): Environment setup failed. Please report this to your administrator."
-        ) from None
->>>>>>> b72b9535
+                                                False)