--- conflicted
+++ resolved
@@ -49,7 +49,6 @@
         data: Additional data for the event
         is_error: Whether this is an error event
     """
-<<<<<<< HEAD
     if not lifecycle_token:
         return
         
@@ -69,89 +68,6 @@
             event_type,
             message,
             data
-=======
-    # Check the user's requested session time.
-    if request.session_time:
-        if request.session_time > constants.max_runner_lifetime:
-            raise HTTPException(status_code=status.HTTP_400_BAD_REQUEST,
-                                detail=f"Requested session time is greater than the maximum: {constants.max_session_minutes}")
-
-    # Retrieve the image record.
-    db_image: Image = image_management.get_image_by_id(request.image_id)
-    if not db_image:
-        raise HTTPException(status_code=status.HTTP_400_BAD_REQUEST, detail="Image not found")
-
-    # Look up the user by email.
-    db_user: User = user_management.get_user_by_email(request.user_email)
-    if not db_user:
-        raise HTTPException(status_code=status.HTTP_400_BAD_REQUEST, detail="User not found")
-
-    # Extract data from request
-    script_vars = request.env_data.get("script_vars", {})
-    env_vars = request.env_data.get("env_vars", {})
-    # user_ip = http.extract_original_ip(client_ip, x_forwarded_for)
-    user_ip = script_vars.get("user_ip", "")
-    runner_config = {
-        "user_ip":user_ip,
-        "env_vars":env_vars,
-        "script_vars":script_vars,
-        "file_path":request.file_path,
-        "requested_session_time":request.session_time
-    }
-
-    # Check if the user already has a runner.
-    existing_runner = runner_management.get_existing_runner(db_user.id, db_image.id)
-    if existing_runner :
-        logger.info(f"User {db_user.id} requested runner, got existing runner: {existing_runner}")
-        url : str = await runner_management.claim_runner(fresh_runner, db_user, runner_config)
-        return app_requests_dto(url, existing_runner)
-
-    ready_runner : Runner = runner_management.get_runner_from_pool(db_image.id)
-    # Check if there is a runner already available in the pool.
-    if ready_runner:
-        logger.info(f"User {db_user.id} requested runner, got ready runner: {ready_runner}")
-        # print(f"User {db_user.id} requested runner, got ready runner: {ready_runner}")
-        # Launch a new runner asynchronously to replenish the pool if the image definition specifies a pool.
-        if db_image.runner_pool_size != 0:
-            asyncio.create_task(runner_management.launch_runners(db_image.identifier, 1, initiated_by="app_requests_endpoint_pool_replenish"))
-        url : str = await runner_management.claim_runner(fresh_runner, db_user, runner_config)
-        return await awaiting_client_hook(ready_runner, url, env_vars)
-    else:
-        # Launch a new runner and wait for it to be ready.
-        fresh_runners : list[Runner] = await runner_management.launch_runners(db_image.identifier,
-                                                                              1,
-                                                                              initiated_by="app_requests_endpoint_no_pool",
-                                                                              claimed=True)
-        fresh_runner : Runner = fresh_runners[0]
-        logger.info(f"User {db_user.id} requested runner, got fresh runner: {fresh_runner}")
-        fresh_runner = await runner_management.wait_for_runner_state(fresh_runner, "ready_claimed", 600)
-        if not fresh_runner or fresh_runner.state != "ready_claimed":
-            raise HTTPException(status_code=500, detail="Runner did not become ready in time")
-        url = await runner_management.claim_runner(fresh_runner, db_user, runner_config)
-        return await awaiting_client_hook(fresh_runner, url, env_vars)
-
-async def awaiting_client_hook(runner: Runner, url: str, env_vars: dict[str, Any], request_id: Optional[str] = None):
-    """Will run on the "awaiting_client" state."""
-    try:
-        if request_id:
-            # Emit script starting status
-            await runner_status_management.runner_status_emitter.emit_status(
-                request_id,
-                "INSTANCE_SCRIPT",
-                "Running script for awaiting client",
-                {
-                    "runner_id": runner.id,
-                    "script_type": "awaiting_client",
-                    "status": "in_progress"
-                }
-            )
-
-        script_result = await script_management.run_script_for_runner(
-            "on_awaiting_client",
-            runner.id,
-            env_vars,
-            initiated_by="app_requests_endpoint"
->>>>>>> ea37293d
         )
 
 def handle_runner_errors(func):
@@ -747,7 +663,7 @@
         logger.error(f"Error processing direct runner request: {e.detail}")
         raise
 
-@router.post("/with-status/", response_model=dict)
+@router.post("/with_status/", response_model=dict)
 async def get_ready_runner_with_status(
     request: RunnerRequest
 ):
