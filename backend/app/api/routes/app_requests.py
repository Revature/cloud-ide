--- conflicted
+++ resolved
@@ -93,7 +93,6 @@
         print(f"User {db_user.id} requested runner, got ready runner: {ready_runner}")
         # Launch a new runner asynchronously to replenish the pool if the image definition specifies a pool.
         if db_image.runner_pool_size != 0:
-<<<<<<< HEAD
             asyncio.create_task(runner_management.launch_runners(db_image.identifier, 1, initiated_by="app_requests_endpoint_pool_replenish"))
         url : str = runner_management.claim_runner(ready_runner, request.session_time, db_user, user_ip, script_vars=script_vars)
         try:
@@ -104,31 +103,12 @@
         except Exception as e:
             return {"error": f"Error executing script for runner {ready_runner.id}"}
         return app_requests_dto(url, ready_runner)
-=======
-            asyncio.create_task(launch_runners(db_image.identifier, 1, initiated_by="app_requests_endpoint_pool_replenish"))
-        print(f"env_data is {script_vars}")
-        ready_runner = runner_management.claim_runner(ready_runner, request.session_time, db_user, user_ip, script_vars=script_vars)
-        res = await runner_management.prepare_runner(ready_runner,
-                                                env_vars,
-                                                False)
-        return res
->>>>>>> 2f3cf912
     else:
         # Launch a new runner and wait for it to be ready.
         fresh_runners : list[Runner] = await runner_management.launch_runners(db_image.identifier, 1, initiated_by="app_requests_endpoint_no_pool")
         fresh_runner : Runner = fresh_runners[0]
         logger.info(f"User {db_user.id} requested runner, got fresh runner: {fresh_runner}")
-<<<<<<< HEAD
         fresh_runner = await runner_management.wait_for_runner_state(fresh_runner, "ready", 60)
-=======
-        print(f"User {db_user.id} requested runner, got fresh runner: {fresh_runner}")
-        # Poll up to 60 seconds (12 attempts, every 5 seconds).
-        for _ in range(12):
-            runner_management.get_runner_by_id(fresh_runner.id)
-            if fresh_runner and fresh_runner.state == "ready":
-                break
-            await asyncio.sleep(5)
->>>>>>> 2f3cf912
         if not fresh_runner or fresh_runner.state != "ready":
             raise HTTPException(status_code=500, detail="Runner did not become ready in time")
         fresh_runner = runner_management.claim_runner(fresh_runner, request.session_time, db_user, user_ip, script_vars=script_vars)
