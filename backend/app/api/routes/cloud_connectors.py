"""Cloud Connector API routes."""

from fastapi import APIRouter, HTTPException, Header
from app.models.cloud_connector import CloudConnector
from app.business import cloud_connector_management

router = APIRouter()

# @router.post("/", response_model=CloudConnector, status_code=status.HTTP_201_CREATED)
# def create_cloud_connector(cloud_connector: CloudConnector, session: Session = Depends(get_session),
#                            access_token: str = Header(..., alias="Access-Token")
#                            ):
#     """Create a new cloud connector record."""
#     session.add(cloud_connector)
#     session.commit()
#     session.refresh(cloud_connector)
#     return cloud_connector

@router.get("/", response_model=list[CloudConnector])
<<<<<<< HEAD
def read_cloud_connectors(session: Session = Depends(get_session)):
=======
def read_cloud_connectors(
                access_token: str = Header(..., alias="Access-Token")
         ):
>>>>>>> a228be8b
    """Retrieve a list of all cloud_connectors."""
    cloud_connectors = cloud_connector_management.get_all_cloud_connectors()
    if not cloud_connectors:
        raise HTTPException(status_code=204, detail="No cloud connectors found")
    return cloud_connectors

@router.get("/{cloud_connector_id}", response_model=CloudConnector)
<<<<<<< HEAD
def read_cloud_connector(cloud_connector_id: int, session: Session = Depends(get_session)):
=======
def read_cloud_connector(cloud_connector_id: int,
               access_token: str = Header(..., alias="Access-Token")
               ):
>>>>>>> a228be8b
    """Retrieve a single cloud_connector by ID."""
    cloud_connector = cloud_connector_management.get_cloud_connector_by_id(cloud_connector_id)
    if not cloud_connector:
        raise HTTPException(status_code=400, detail="cloud_connector not found")
    return cloud_connector<|MERGE_RESOLUTION|>--- conflicted
+++ resolved
@@ -17,13 +17,7 @@
 #     return cloud_connector
 
 @router.get("/", response_model=list[CloudConnector])
-<<<<<<< HEAD
-def read_cloud_connectors(session: Session = Depends(get_session)):
-=======
-def read_cloud_connectors(
-                access_token: str = Header(..., alias="Access-Token")
-         ):
->>>>>>> a228be8b
+def read_cloud_connectors():
     """Retrieve a list of all cloud_connectors."""
     cloud_connectors = cloud_connector_management.get_all_cloud_connectors()
     if not cloud_connectors:
@@ -31,13 +25,7 @@
     return cloud_connectors
 
 @router.get("/{cloud_connector_id}", response_model=CloudConnector)
-<<<<<<< HEAD
-def read_cloud_connector(cloud_connector_id: int, session: Session = Depends(get_session)):
-=======
-def read_cloud_connector(cloud_connector_id: int,
-               access_token: str = Header(..., alias="Access-Token")
-               ):
->>>>>>> a228be8b
+def read_cloud_connector(cloud_connector_id: int):
     """Retrieve a single cloud_connector by ID."""
     cloud_connector = cloud_connector_management.get_cloud_connector_by_id(cloud_connector_id)
     if not cloud_connector:
