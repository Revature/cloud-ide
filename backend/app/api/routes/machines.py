"""Machine (vm) API routes."""

from fastapi import APIRouter, Header, HTTPException
from app.models.machine import Machine
from app.business import machine_management

router = APIRouter()

# @router.post("/", response_model=Machine, status_code=status.HTTP_201_CREATED)
# def create_machine(machine: Machine, session: Session = Depends(get_session), access_token: str = Header(..., alias="Access-Token")):
#     """Create a new Machine record."""
#     session.add(machine)
#     session.commit()
#     session.refresh(machine)
#     return machine

@router.get("/", response_model=list[Machine])
<<<<<<< HEAD
def read_machines(session: Session = Depends(get_session)):
=======
def read_machines(
                  access_token: str = Header(..., alias="Access-Token")
                  ):
>>>>>>> a228be8b
    """Retrieve a list of all Machines."""
    machines = machine_management.get_all_machines()
    if not machines:
        raise HTTPException(status_code=204, detail="No machines found")
    return machines

@router.get("/{machine_id}", response_model=Machine)
<<<<<<< HEAD
def read_machine(machine_id: int, session: Session = Depends(get_session)):
=======
def read_machine(machine_id: int,
                 access_token: str = Header(..., alias="Access-Token")
                 ):
>>>>>>> a228be8b
    """Retrieve a single Machine by ID."""
    machine = machine_management.get_machine_by_id(machine_id)
    if not machine:
        raise HTTPException(status_code=400, detail="Machine not found")
    return machine

# @router.patch("/{machine_id}", response_model=Machine)
# def update_machine(machine_id: int,
#                    updated_machine: Machine,
#                    session: Session = Depends(get_session),
#                    access_token: str = Header(..., alias="Access-Token")):
#     """Update an existing Machine record."""
#     machine = session.get(Machine, machine_id)
#     if not machine:
#         raise HTTPException(status_code=404, detail="Machine not found")

#     # Update fields; typically, you might want to limit which fields can be updated.
#     machine.name = updated_machine.name
#     machine.description = updated_machine.description
#     machine.identifier = updated_machine.identifier
#     machine.modified_by = updated_machine.modified_by

#     session.add(machine)
#     session.commit()
#     session.refresh(machine)
#     return machine

# @router.delete("/{machine_id}", status_code=status.HTTP_200_OK)
# def delete_machine(machine_id: int, session: Session = Depends(get_session), access_token: str = Header(..., alias="Access-Token")):
#     """Delete a Machine record."""
#     machine = session.get(Machine, machine_id)
#     if not machine:
#         raise HTTPException(status_code=404, detail="Machine not found")
#     session.delete(machine)
#     session.commit()<|MERGE_RESOLUTION|>--- conflicted
+++ resolved
@@ -15,13 +15,7 @@
 #     return machine
 
 @router.get("/", response_model=list[Machine])
-<<<<<<< HEAD
-def read_machines(session: Session = Depends(get_session)):
-=======
-def read_machines(
-                  access_token: str = Header(..., alias="Access-Token")
-                  ):
->>>>>>> a228be8b
+def read_machines():
     """Retrieve a list of all Machines."""
     machines = machine_management.get_all_machines()
     if not machines:
@@ -29,13 +23,7 @@
     return machines
 
 @router.get("/{machine_id}", response_model=Machine)
-<<<<<<< HEAD
-def read_machine(machine_id: int, session: Session = Depends(get_session)):
-=======
-def read_machine(machine_id: int,
-                 access_token: str = Header(..., alias="Access-Token")
-                 ):
->>>>>>> a228be8b
+def read_machine(machine_id: int):
     """Retrieve a single Machine by ID."""
     machine = machine_management.get_machine_by_id(machine_id)
     if not machine:
