<<<<<<< HEAD
"""Authorization route."""
=======
"""Authorization route for acquiring bearer tokens."""
import logging
>>>>>>> 3f3d5b7c
import os
import logging
from workos import exceptions as workos_exceptions
from app.business.authentication import password_authentication
from app.business.workos import handle_authkit_code, get_authkit_url, get_workos_client
from app.schemas.auth_schema import PasswordAuth, WorkOSAuthDTO
from fastapi import APIRouter, Header, Request, Response, status

router = APIRouter()
<<<<<<< HEAD
workos = get_workos_client()
=======
>>>>>>> 3f3d5b7c
logger = logging.getLogger(__name__)

@router.post("/machine_auth")
@router.post("/machine_auth/")
def machine_auth(request: Request, passwordAuth: PasswordAuth):
    """Authenticate with username and password, receive access token in Access-Token header."""
    workos_auth_dto = WorkOSAuthDTO(
        email = passwordAuth.email,
        password = passwordAuth.password,
        ip_address = request.client.host,
        user_agent = request.headers.get("User-Agent")
        )

    try:
        access_token = password_authentication(workos_auth_dto)
        return Response(
            status_code = status.HTTP_200_OK,
            content = '{"response": "Access-Token granted"}',
            headers = {'Access-Token': access_token}
            )
<<<<<<< HEAD
    except workos_exceptions.BadRequestException:
        logger.exception(f'Bad request exception during machine authorization.')
=======
    except workos_exceptions.BadRequestException as e:
        logger.exception(str(e))
>>>>>>> 3f3d5b7c
        return Response(
            status_code = status.HTTP_401_UNAUTHORIZED,
            content = '{"response": "Bad username or password"}'
            )
<<<<<<< HEAD
    except Exception:
        logger.exception(f'Exception during machine authorization.')
=======
    except Exception as e:
        logger.exception(str(e))
>>>>>>> 3f3d5b7c
        return Response(
            status_code = status.HTTP_500_INTERNAL_SERVER_ERROR,
            content = '{"response": "Internal Server Error"}'
            )

@router.get("/authkit_url")
@router.get("/authkit_url/")
def get_auth_url():
    """Get a WorkOS AuthKit URL."""
    try:
        auth_url = get_authkit_url()
        return Response(
            status_code = status.HTTP_200_OK,
            content='{"url":"' + auth_url + '"}'
        )
    except Exception as e:
        logger.exception('Exception while getting authkit URL from WorkOS.')
        return Response(
            status_code=status.HTTP_500_INTERNAL_SERVER_ERROR,
            content='{"response":"Error getting authorization URL."}'
        )

@router.get("/authkit_callback")
@router.get("/authkit_callback/")
def authkit_callback(code: str):
    """Handle the WorkOS redirect auth code."""
    try:
        auth_response = handle_authkit_code(code = code)
        response = Response(
            status_code = status.HTTP_200_OK,
            content = {"response":"Ok"}
        )
        response.set_cookie(
            key = 'wos_session',
            value = auth_response.sealed_session,
            secure = True,
            httponly = True,
            samesite = "lax"
        )
        return response

    except Exception as e:
        logger.exception('Exception while handling auth callback.')
        return Response(
            status_code = status.HTTP_500_INTERNAL_SERVER_ERROR,
            content = '{"response":"Error while handling auth code."}'
        )<|MERGE_RESOLUTION|>--- conflicted
+++ resolved
@@ -1,9 +1,4 @@
-<<<<<<< HEAD
 """Authorization route."""
-=======
-"""Authorization route for acquiring bearer tokens."""
-import logging
->>>>>>> 3f3d5b7c
 import os
 import logging
 from workos import exceptions as workos_exceptions
@@ -13,10 +8,7 @@
 from fastapi import APIRouter, Header, Request, Response, status
 
 router = APIRouter()
-<<<<<<< HEAD
 workos = get_workos_client()
-=======
->>>>>>> 3f3d5b7c
 logger = logging.getLogger(__name__)
 
 @router.post("/machine_auth")
@@ -37,24 +29,15 @@
             content = '{"response": "Access-Token granted"}',
             headers = {'Access-Token': access_token}
             )
-<<<<<<< HEAD
-    except workos_exceptions.BadRequestException:
+    except workos_exceptions.BadRequestException as e:
         logger.exception(f'Bad request exception during machine authorization.')
-=======
-    except workos_exceptions.BadRequestException as e:
-        logger.exception(str(e))
->>>>>>> 3f3d5b7c
         return Response(
             status_code = status.HTTP_401_UNAUTHORIZED,
             content = '{"response": "Bad username or password"}'
             )
-<<<<<<< HEAD
-    except Exception:
+
+    except Exception as e:
         logger.exception(f'Exception during machine authorization.')
-=======
-    except Exception as e:
-        logger.exception(str(e))
->>>>>>> 3f3d5b7c
         return Response(
             status_code = status.HTTP_500_INTERNAL_SERVER_ERROR,
             content = '{"response": "Internal Server Error"}'
