--- conflicted
+++ resolved
@@ -16,13 +16,7 @@
 #     return image
 
 @router.get("/", response_model=list[Image])
-<<<<<<< HEAD
-def read_images(session: Session = Depends(get_session)):
-=======
-def read_images(
-                access_token: str = Header(..., alias="Access-Token")
-         ):
->>>>>>> a228be8b
+def read_images():
     """Retrieve a list of all Images."""
     images = image_management.get_all_images()
     if not images:
@@ -30,13 +24,7 @@
     return images
 
 @router.get("/{image_id}", response_model=Image)
-<<<<<<< HEAD
-def read_image(image_id: int, session: Session = Depends(get_session)):
-=======
-def read_image(image_id: int,
-               access_token: str = Header(..., alias="Access-Token")
-               ):
->>>>>>> a228be8b
+def read_image(image_id: int,):
     """Retrieve a single Image by ID."""
     image = image_management.get_image_by_id(image_id)
     if not image:
@@ -46,8 +34,7 @@
 @router.put("/{image_id}", response_model=dict[str, str])
 def update_image(
     image_id: int,
-    updated_image: Image,
-    access_token: str = Header(..., alias="Access-Token")
+    updated_image: Image
 ):
     """Update an existing Image record."""
     success = image_management.update_image(image_id, updated_image)
