--- conflicted
+++ resolved
@@ -319,21 +319,6 @@
             proxy_set_header X-Forwarded-For $proxy_add_x_forwarded_for;
             proxy_set_header X-Forwarded-Proto $scheme;
 
-<<<<<<< HEAD
-            # CORS headers
-            add_header 'Access-Control-Allow-Origin' '*';
-            add_header 'Access-Control-Allow-Methods' 'GET, POST, PUT, DELETE, OPTIONS';
-            add_header 'Access-Control-Allow-Headers' 'DNT,User-Agent,X-Requested-With,If-Modified-Since,Cache-Control,Content-Type,Range,Authorization';
-            add_header 'Access-Control-Allow-Credentials' 'true';
-
-            if ($request_method = 'OPTIONS') {
-                add_header 'Access-Control-Allow-Origin' '*';
-                add_header 'Access-Control-Allow-Methods' 'GET, POST, PUT, DELETE, OPTIONS';
-                add_header 'Access-Control-Allow-Headers' 'DNT,User-Agent,X-Requested-With,If-Modified-Since,Cache-Control,Content-Type,Range,Authorization';
-                add_header 'Access-Control-Max-Age' 1728000;
-                add_header 'Content-Type' 'text/plain; charset=utf-8';
-                add_header 'Content-Length' 0;
-=======
             # CORS headers for all responses
             add_header 'Access-Control-Allow-Origin' '*' always;
             add_header 'Access-Control-Allow-Methods' 'GET, POST, PUT, DELETE, OPTIONS' always;
@@ -349,7 +334,6 @@
                 add_header 'Access-Control-Max-Age' 1728000 always;
                 add_header 'Content-Type' 'text/plain; charset=utf-8' always;
                 add_header 'Content-Length' 0 always;
->>>>>>> 74a3accb
                 return 204;
             }
         }
