worker_processes auto;
worker_rlimit_nofile 65535;
pid /usr/local/openresty/nginx/logs/nginx.pid;
error_log /usr/local/openresty/nginx/logs/error.log warn;

events {
    worker_connections 4096;
    multi_accept on;
    use epoll;
}

http {
    # default docker resolver
    resolver 127.0.0.11 valid=30s;

    server_tokens off;
    keepalive_timeout 65;
    reset_timedout_connection on;
    
    open_file_cache max=1000 inactive=20s;
    open_file_cache_valid 30s;
    open_file_cache_min_uses 2;
    open_file_cache_errors on;

    log_format detailed '$remote_addr - $remote_user [$time_local] '
                        '"$request" $status $body_bytes_sent '
                        '"$http_referer" "$http_user_agent" '
                        '$request_time $upstream_response_time';
    
    lua_shared_dict request_cache 16m;
    
    lua_package_path '/usr/local/openresty/lualib/?.lua;/usr/local/openresty/site/lualib/?.lua;;';
    add_header X-XSS-Protection "1; mode=block";
    add_header X-Content-Type-Options nosniff;

    init_by_lua_block {
        local function validate_env(var_name, min_length)
            local value = os.getenv(var_name)
            if not value or (min_length and #value < min_length) then
                ngx.log(ngx.ERR, string.format("Invalid environment variable: %s", var_name))
                return nil
            end
            return value
        end

        -- Global module loading
        _G.cjson = require "cjson"
        _G.jwt = require "resty.jwt"
        _G.http = require "resty.http"

        -- Validate and set global configuration
        _G.jwt_secret = validate_env("JWT_SECRET", 32)
        _G.max_runner_lifetime = validate_env("MAX_RUNNER_LIFETIME")
        _G.openvsx_url = validate_env("OPENVSX_URL")
        _G.openvsx_domain = validate_env("OPENVSX_DOMAIN")

        -- Prevent startup if critical variables are missing
        if not (_G.jwt_secret and _G.max_runner_lifetime) then
            error("Critical configuration missing. Cannot start server.")
        end

        -- Function to get the real client IP considering X-Forwarded-For
        _G.get_client_ip = function()
            local headers = ngx.req.get_headers()
            local x_forwarded_for = headers["X-Forwarded-For"]
            
            if x_forwarded_for then
                -- X-Forwarded-For can contain multiple IPs, we need the first one (client)
                local first_ip = string.match(x_forwarded_for, "^([^,]+)")
                if first_ip then
                    return first_ip
                end
            end
            
            -- Fallback to remote_addr if X-Forwarded-For is not available
            return ngx.var.remote_addr
        end

        -- Function to return a 403 forbidden response
        _G.send_forbidden = function()
            ngx.status = ngx.HTTP_FORBIDDEN
            ngx.header.content_type = "application/json"
            ngx.say(cjson.encode({
                error = "Forbidden"
            }))
            ngx.exit(ngx.HTTP_FORBIDDEN)
            return false
        end
    }

    # WebSocket upgrade handling
    map $http_upgrade $connection_upgrade {
        default upgrade;
        '' close;
    }

    server {
        listen 80;
        listen 443 ssl;

        # SSL Certificate Paths
        ssl_certificate /.certs/99122c46fa7e10bc.crt;
        ssl_certificate_key /.certs/revature.key;
        ssl_stapling off;

        # Optional but recommended SSL settings
        ssl_protocols TLSv1.2 TLSv1.3;
        ssl_prefer_server_ciphers on;
        ssl_ciphers EECDH+AESGCM:EDH+AESGCM:AES256+EECDH:AES256+EDH;
        ssl_ecdh_curve secp384r1;
        ssl_session_timeout  10m;
        ssl_session_cache shared:SSL:10m;
        ssl_session_tickets off;

        # Additional security headers
        add_header Strict-Transport-Security "max-age=63072000; includeSubdomains";
        add_header X-Content-Type-Options nosniff;
        
        error_page 403 /403.json;
        location = /403.json {
            return 403 '{"error": "Forbidden", "message": "Access denied"}';
            default_type application/json;
        }

        # Runner location with JWT validation
        location ~ ^/dest/(?<jwt_val>[A-Za-z0-9._-]+)(/.*)?$ {
            set $target_ip "";
            # Access control
            access_by_lua_block {
                local jwt_val = ngx.var.jwt_val
                local cached_jwt_ip = ngx.shared.request_cache:get(jwt_val)
                local client_ip = get_client_ip()
                -- Check for cache hit on ip.
                if cached_jwt_ip then
                    -- Check for IP mismatch case if user_ip is specified
                    local cached_jwt_user_ip = ngx.shared.request_cache:get(jwt_val.."ip")
                    if cached_jwt_user_ip and client_ip ~= cached_jwt_user_ip then
                        ngx.log(ngx.WARN, "Unauthorized Access from IP (cached): " .. tostring(user_ip) .. 
                                    " but got " .. client_ip)                        
                        send_forbidden()
                        return false
                    end
                    ngx.var.target_ip = cached_jwt_ip
                    return true
                else
                    -- On a cache miss, decrypt the jwt.
                    local jwt_obj = jwt:verify(jwt_secret, jwt_val)
                    if jwt_obj.verified then
                        ngx.log(ngx.INFO, "JWT verified for runner: " .. (jwt_obj.payload.runner_id or "unknown"))
                        -- Check for IP mismatch (URL interception)
                        local user_ip = jwt_obj.payload.user_ip
                        if user_ip and user_ip ~= cjson.null and user_ip ~= client_ip then
                            ngx.log(ngx.WARN, "Unauthorized Access from IP (uncached): " .. tostring(user_ip) .. 
                                    " but got " .. client_ip)
                            send_forbidden()
                            return false
                        end
                        
                        -- Set target IP and cache it for next time
                        ngx.var.target_ip = jwt_obj.payload.runner_ip
                        ngx.shared.request_cache:set(jwt_val, jwt_obj.payload.runner_ip, ngx.var.max_runner_lifetime)
                        ngx.shared.request_cache:set(jwt_val.."ip", jwt_obj.payload.user_ip, ngx.var.max_runner_lifetime)
                        -- Notify backend on user connect
                        local payload = cjson.encode({
                            runner_id = jwt_obj.payload.runner_id,
                            state = "active"
                        })
                        
                        local httpc = http.new()
                        local res, err = httpc:request_uri("http://backend:8000/v1/theia_requests/update_state", {
                            method = "POST",
                            body = payload,
                            headers = {
                                ["Content-Type"] = "application/json",
                            }
                        })
                        
                        return true
                    else
                        ngx.log(ngx.WARN, "JWT verification failed: " .. (jwt_obj.reason or "Unknown reason"))
                        send_forbidden()
                        return false
                    end
                end
                return true
            }

            # Proxy configuration
            rewrite ^/dest/[^/]+(/.*)?$ $1 break;
            proxy_pass http://$target_ip:3000;
            proxy_http_version 1.1;
            proxy_set_header Upgrade $http_upgrade;
            proxy_set_header Connection $connection_upgrade;
            proxy_set_header Host $host;
            proxy_set_header X-Real-IP $remote_addr;
            proxy_hide_header X-Frame-Options;
            proxy_set_header X-Forwarded-For $proxy_add_x_forwarded_for;
            proxy_set_header X-Forwarded-Proto $scheme;
        }

        # API proxy location
        location ~ ^/api/(.*)$ {

            proxy_pass http://backend:8000/$1;
            proxy_http_version 1.1;
            proxy_set_header Host $host;
            proxy_set_header X-Real-IP $remote_addr;
            proxy_set_header X-Forwarded-For $proxy_add_x_forwarded_for;
            proxy_set_header X-Forwarded-Proto $scheme;
        }

<<<<<<< HEAD
        # Frontend proxy location - remove trailing slash from proxy_pass
        location /ui/ {
            proxy_pass http://frontend:3500/ui/;  # Keep this trailing slash
            proxy_http_version 1.1;
            proxy_set_header Host $host;
            proxy_set_header X-Real-IP $remote_addr;
            proxy_set_header X-Forwarded-For $proxy_add_x_forwarded_for;
            proxy_set_header X-Forwarded-Proto $scheme;
            proxy_set_header Upgrade $http_upgrade;
            proxy_set_header Connection "upgrade";
        }

        location = /ui {
            rewrite ^/ui$ /ui/ permanent;
=======
        # Forward frontend requests to Next.js
        location /ui/ {
            proxy_pass http://frontend:3500/ui/;
            proxy_set_header Host $host;
            proxy_set_header X-Real-IP $remote_addr;
            proxy_set_header X-Forwarded-For $proxy_add_x_forwarded_for;
        }

        # For Next.js frontend API routes
        location /frontend-api/ {
            proxy_pass http://frontend:3500/frontend-api/;
            proxy_set_header Host $host;
            proxy_set_header X-Real-IP $remote_addr;
            proxy_set_header X-Forwarded-For $proxy_add_x_forwarded_for;
>>>>>>> bbe81da0
        }

        # # Monitoring proxy location
        # location ~ ^/monitoring/(.*)$ {

        #     proxy_pass http://localhost:3000/$1;
        #     proxy_http_version 1.1;
        #     proxy_set_header Host $host;
        #     proxy_set_header X-Real-IP $remote_addr;
        #     proxy_set_header X-Forwarded-For $proxy_add_x_forwarded_for;
        #     proxy_set_header X-Forwarded-Proto $scheme;
        # }

        # OpenVSX proxy location
        location ~ ^/open-vsx/(.*)$ {
            set_by_lua_block $openvsx_url {
                return openvsx_url
            }
            set_by_lua_block $openvsx_domain {
                return openvsx_domain
            }

            proxy_pass https://$openvsx_url/$1;
            proxy_http_version 1.1;
            proxy_set_header Host $openvsx_domain;
            proxy_set_header X-Real-IP $remote_addr;
            proxy_set_header X-Forwarded-For $proxy_add_x_forwarded_for;
            proxy_set_header X-Forwarded-Proto $scheme;
        }
    }
}<|MERGE_RESOLUTION|>--- conflicted
+++ resolved
@@ -209,22 +209,6 @@
             proxy_set_header X-Forwarded-Proto $scheme;
         }
 
-<<<<<<< HEAD
-        # Frontend proxy location - remove trailing slash from proxy_pass
-        location /ui/ {
-            proxy_pass http://frontend:3500/ui/;  # Keep this trailing slash
-            proxy_http_version 1.1;
-            proxy_set_header Host $host;
-            proxy_set_header X-Real-IP $remote_addr;
-            proxy_set_header X-Forwarded-For $proxy_add_x_forwarded_for;
-            proxy_set_header X-Forwarded-Proto $scheme;
-            proxy_set_header Upgrade $http_upgrade;
-            proxy_set_header Connection "upgrade";
-        }
-
-        location = /ui {
-            rewrite ^/ui$ /ui/ permanent;
-=======
         # Forward frontend requests to Next.js
         location /ui/ {
             proxy_pass http://frontend:3500/ui/;
@@ -239,7 +223,6 @@
             proxy_set_header Host $host;
             proxy_set_header X-Real-IP $remote_addr;
             proxy_set_header X-Forwarded-For $proxy_add_x_forwarded_for;
->>>>>>> bbe81da0
         }
 
         # # Monitoring proxy location
