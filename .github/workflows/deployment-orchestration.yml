name: Deployment Orchestration

on:
  workflow_run:
    workflows: 
      - Docker Build Proxy
      - Docker Build Backend
      - Docker Build Frontend
    types:
      - completed
    branches:
      - main
      - demo
      - dev
      - feat*

jobs:
    Deploy:
        runs-on: self-hosted
        if: ${{ github.event.workflow_run.conclusion == 'success' }}

        environment: |-
          ${{
             github.event.workflow_run.head_branch == 'main' && 'PRODUCTION'
          || github.event.workflow_run.head_branch ==  'dev' && 'DEVELOPMENT'
          || github.event.workflow_run.head_branch ==  'demo' && 'DEMO'
<<<<<<< HEAD
          || startsWith(github.ref_name, 'feat') && 'TEST'
=======
          || startsWith(github.event.workflow_run.head_branch, 'feat') && 'TEST'
>>>>>>> 24c39145
          }}

        steps:
            - name: Checkout
              uses: actions/checkout@v2
              with: 
                repository: ${{ github.repository }}
                ref: ${{ github.event.workflow_run.head_branch}}

            - name: SCP Orchestration Folder
              uses: moonpathbg/scp_uploader@latest
              with:
                host: ${{ secrets.HOST }}
                username: ${{ secrets.USER }}
                key: ${{ secrets.RSA_KEY }}
                source: ./orchestration
                target: /home/${{ secrets.USER }}

            - name: Docker System Prune
              uses: D3rHase/ssh-command-action@v0.3.1
              with:
                host: ${{ secrets.HOST }}
                port: 22
                user: ${{ secrets.USER }}
                private_key: ${{ secrets.RSA_KEY }}
                command: "yes | docker system prune -a"
                  
            - name: Docker Compose Up
              uses: D3rHase/ssh-command-action@v0.3.1
              with:
                host: ${{ secrets.HOST }}
                port: 22
                user: ${{ secrets.USER }}
                private_key: ${{ secrets.RSA_KEY }}
                command: "docker-compose -f /home/${{ secrets.USER }}/orchestration/docker-compose.yml --env-file /home/${{ secrets.USER }}/orchestration/.env up --quiet-pull -d"<|MERGE_RESOLUTION|>--- conflicted
+++ resolved
@@ -24,11 +24,7 @@
              github.event.workflow_run.head_branch == 'main' && 'PRODUCTION'
           || github.event.workflow_run.head_branch ==  'dev' && 'DEVELOPMENT'
           || github.event.workflow_run.head_branch ==  'demo' && 'DEMO'
-<<<<<<< HEAD
           || startsWith(github.ref_name, 'feat') && 'TEST'
-=======
-          || startsWith(github.event.workflow_run.head_branch, 'feat') && 'TEST'
->>>>>>> 24c39145
           }}
 
         steps:
